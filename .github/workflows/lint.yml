--- conflicted
+++ resolved
@@ -6,13 +6,8 @@
   lint:
     runs-on: "ubuntu-latest"
     steps:
-<<<<<<< HEAD
-    - uses: actions/checkout@v4
+    - uses: actions/checkout@v5
     - name: Set up Python
-=======
-    - uses: actions/checkout@v5
-    - name: Set up Python ${{ matrix.python-version }}
->>>>>>> 838fa4b1
       uses: actions/setup-python@v5
       with:
         python-version: 3.13
