name: Run tests

on: [push, pull_request]

jobs:
  test:
    runs-on: ${{ matrix.os }}
    timeout-minutes: 40
    strategy:
      fail-fast: false
      matrix:
        os: [ubuntu-latest]
        python-version:
          - "3.9"
          - "3.10"
          - "3.11"
          - "3.12"
        include:
          - os: macos-latest
            python-version: "3.12"

    env:
      DEBUG_TEST_PYFLYBY: 1
      ENVNAME: ${{matrix.os}}-${{matrix.python-version}}

    steps:
    - uses: actions/checkout@v4
    - name: Set up Python ${{ matrix.python-version }}
      uses: actions/setup-python@v5
      with:
        python-version: ${{ matrix.python-version }}
    - name: Install and update Python dependencies on Python 3
      run: |
<<<<<<< HEAD
        python -m pip install --upgrade pip setuptools wheel build meson-python
        python -m pip install --upgrade "pexpect>=3.3" 'pytest<=8' rlipython 'ipykernel>=5.4.3' requests jupyter flaky 'notebook<6.1' wheel 'jupyter_console>=6.2' pytest-cov ipython coverage pytest-json-report
        pip install --no-build-isolation -ve .
=======
        python -m pip install --upgrade pip setuptools wheel
        python -m pip install --upgrade "pexpect>=3.3" 'pytest<=8' rlipython 'ipykernel>=5.4.3' requests jupyter flaky 'notebook<6.1' wheel 'jupyter_console>=6.2' pytest-cov ipython coverage pytest-json-report hypothesis
        pip install -e .
>>>>>>> acd13e77
    - name: test release build
      run: |
        python -m build
    - name: compileall
      run: |
        python -We:invalid -m compileall -f -q lib/ etc/;

    - name: pytest Mac OS
      if: ${{ matrix.os == 'macos-latest'}}
      # json report can't be installed on Py2, and make macos super slow.
      run: |
        python -m pytest -v --cov=pyflyby --cov-report=xml --doctest-modules --maxfail=3 lib tests
    - name: pytest (not MacOS)
      if: ${{ matrix.os != 'macos-latest'  }}
      run: |
        python -m pytest -v --cov=pyflyby --cov-report=xml\
               --doctest-modules\
               --maxfail=3\
               --json-report\
               --json-report-file=report-${ENVNAME}.json\
               lib tests
    - uses: actions/upload-artifact@v4
      name: upload pytest timing reports as json
      with:
        name: pytest-timing-${{ matrix.os }}-${{ matrix.python-version }}
        path: ./report-*.json
    - uses: codecov/codecov-action@v5
    - name: Build docs
      if: ${{ matrix.python-version == '3.11'}}
      run: |
        pip install sphinx sphinx_rtd_theme sphinx-autodoc-typehints
        cd doc
        make html
        cd ..<|MERGE_RESOLUTION|>--- conflicted
+++ resolved
@@ -31,15 +31,9 @@
         python-version: ${{ matrix.python-version }}
     - name: Install and update Python dependencies on Python 3
       run: |
-<<<<<<< HEAD
         python -m pip install --upgrade pip setuptools wheel build meson-python
-        python -m pip install --upgrade "pexpect>=3.3" 'pytest<=8' rlipython 'ipykernel>=5.4.3' requests jupyter flaky 'notebook<6.1' wheel 'jupyter_console>=6.2' pytest-cov ipython coverage pytest-json-report
+        python -m pip install --upgrade "pexpect>=3.3" 'pytest<=8' rlipython 'ipykernel>=5.4.3' requests jupyter flaky 'notebook<6.1' wheel 'jupyter_console>=6.2' pytest-cov ipython coverage pytest-json-report hypothesis
         pip install --no-build-isolation -ve .
-=======
-        python -m pip install --upgrade pip setuptools wheel
-        python -m pip install --upgrade "pexpect>=3.3" 'pytest<=8' rlipython 'ipykernel>=5.4.3' requests jupyter flaky 'notebook<6.1' wheel 'jupyter_console>=6.2' pytest-cov ipython coverage pytest-json-report hypothesis
-        pip install -e .
->>>>>>> acd13e77
     - name: test release build
       run: |
         python -m build
