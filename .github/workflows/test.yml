--- conflicted
+++ resolved
@@ -32,18 +32,12 @@
         python-version: ${{ matrix.python-version }}
     - name: Install pyflyby
       run: |
-<<<<<<< HEAD
-        python -m pip install --upgrade pip setuptools wheel
-        python -m pip install --upgrade "pexpect>=3.3" 'pytest<=8' 'ipykernel>=5.4.3' requests jupyter flaky 'notebook<6.1' wheel 'jupyter_console>=6.2' pytest-cov ipython coverage pytest-json-report hypothesis
-        pip install -e .
-=======
         # Include build dependencies for run time; see
         # https://mesonbuild.com/meson-python/how-to-guides/editable-installs.html#build-dependencies
         # for details.
         pip install meson-python meson ninja pybind11>=2.10.4
         pip install setuptools wheel # needed for epydoc
         pip install --no-build-isolation -ve .[test]
->>>>>>> ee751d3f
     - name: test release build
       run: |
         python -m build
