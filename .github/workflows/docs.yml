--- conflicted
+++ resolved
@@ -12,15 +12,8 @@
       - uses: actions/setup-python@v5
       - name: Install dependencies
         run: |
-<<<<<<< HEAD
-          pip install sphinx sphinx_rtd_theme sphinx-autodoc-typehints
-          python -m pip install --upgrade pip setuptools wheel
-          python -m pip install --upgrade ipykernel==5.4.3 requests jupyter flaky 'notebook<6.1' 'prompt_toolkit<3.0.15' wheel 'jupyter_console>=6.2' 'pytest-cov<3' ipython 'coverage<6.3' pytest-json-report
-          pip install -e .
-=======
           pip install -U pip
           pip install -v --group docs
->>>>>>> ee751d3f
       - name: Build docs
         run: |
           make html
