--- conflicted
+++ resolved
@@ -1819,33 +1819,19 @@
     """
     Load the symbol ``fullname``.
 
-<<<<<<< HEAD
     >>> import os
     >>> load_symbol("os.path.join.__name__", {"os": os})
     'join'
 
     >>> load_symbol("os.path.join.asdf", {"os": os})
     Traceback (most recent call last):
+    ...
     pyflyby._autoimp.LoadSymbolError: os.path.join.asdf: AttributeError: 'function' object has no attribute 'asdf'
 
     >>> load_symbol("os.path.join", {})
     Traceback (most recent call last):
+    ...
     pyflyby._autoimp.LoadSymbolError: os.path.join: NameError: os
-=======
-      >>> import os
-      >>> load_symbol("os.path.join.__name__", {"os": os})
-      'join'
-
-      >>> load_symbol("os.path.join.asdf", {"os": os})
-      Traceback (most recent call last):
-      ...
-      pyflyby._autoimp.LoadSymbolError: os.path.join.asdf: AttributeError: 'function' object has no attribute 'asdf'
-
-      >>> load_symbol("os.path.join", {})
-      Traceback (most recent call last):
-      ...
-      pyflyby._autoimp.LoadSymbolError: os.path.join: NameError: os
->>>>>>> d13e0d1d
 
     :type fullname:
       ``str``
