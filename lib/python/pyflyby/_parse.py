--- conflicted
+++ resolved
@@ -10,7 +10,6 @@
 from   doctest                  import DocTestParser
 from   functools                import total_ordering
 from   itertools                import groupby
-<<<<<<< HEAD
 
 from   pyflyby._file            import FilePos, FileText, Filename
 from   pyflyby._flags           import CompilerFlags
@@ -23,25 +22,14 @@
 import types
 from   typing                   import Any, List, Optional, Tuple, Union, cast
 import warnings
-=======
->>>>>>> dece388d
 
 _sentinel = object()
 
-<<<<<<< HEAD
 if sys.version_info < (3, 10):
 
     class MatchAs:
         name: str
         pattern: ast.AST
-=======
-import re
-import sys
-from   textwrap                 import dedent
-import types
-from   typing                   import Any, List, Optional, Tuple, Union, cast
-import warnings
->>>>>>> dece388d
 
     class MatchMapping:
         keys: List[ast.AST]
