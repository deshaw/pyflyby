# pyflyby/_file.py.
# Copyright (C) 2011, 2012, 2013, 2014, 2015, 2018 Karl Chen.
# License: MIT http://opensource.org/licenses/MIT



from   functools                import total_ordering
import io
import os
import re
import six
import sys

from   six                      import string_types, PY3

from   pyflyby._util            import cached_attribute, cmp, memoize

<<<<<<< HEAD
if PY3:
    from tokenize import detect_encoding
else:
    from lib2to3.pgen2.tokenize import detect_encoding
=======
>>>>>>> a963ad6c

class UnsafeFilenameError(ValueError):
    pass


# TODO: statcache

@total_ordering
class Filename(object):
    """
    A filename.

      >>> Filename('/etc/passwd')
      Filename('/etc/passwd')

    """
    def __new__(cls, arg):
        if isinstance(arg, cls):
            return arg
        if isinstance(arg, six.string_types):
            return cls._from_filename(arg)
        raise TypeError

    @classmethod
    def _from_filename(cls, filename):
        if not isinstance(filename, six.string_types):
            raise TypeError
        filename = str(filename)
        if not filename:
            raise UnsafeFilenameError("(empty string)")
        if re.search("[^a-zA-Z0-9_=+{}/.,~@-]", filename):
            raise UnsafeFilenameError(filename)
        if re.search("(^|/)~", filename):
            raise UnsafeFilenameError(filename)
        self = object.__new__(cls)
        self._filename = os.path.abspath(filename)
        return self

    def __str__(self):
        return self._filename

    def __repr__(self):
        return "%s(%r)" % (type(self).__name__, self._filename)

    def __truediv__(self, x):
        return type(self)(os.path.join(self._filename, x))

    def __hash__(self):
        return hash(self._filename)

    def __eq__(self, o):
        if self is o:
            return True
        if not isinstance(o, Filename):
            return NotImplemented
        return self._filename == o._filename

    def __ne__(self, other):
        return not (self == other)

    # The rest are defined by total_ordering
    def __lt__(self, o):
        if not isinstance(o, Filename):
            return NotImplemented
        return self._filename < o._filename

    def __cmp__(self, o):
        if self is o:
            return 0
        if not isinstance(o, Filename):
            return NotImplemented
        return cmp(self._filename, o._filename)

    @cached_attribute
    def ext(self):
        """
        Returns the extension of this filename, including the dot.
        Returns ``None`` if no extension.

        :rtype:
          ``str`` or ``None``
        """
        lhs, dot, rhs = self._filename.rpartition('.')
        if not dot:
            return None
        return dot + rhs

    @cached_attribute
    def base(self):
        return os.path.basename(self._filename)

    @cached_attribute
    def dir(self):
        return type(self)(os.path.dirname(self._filename))

    @cached_attribute
    def real(self):
        return type(self)(os.path.realpath(self._filename))

    @property
    def realpath(self):
        return type(self)(os.path.realpath(self._filename))

    @property
    def exists(self):
        return os.path.exists(self._filename)

    @property
    def islink(self):
        return os.path.islink(self._filename)

    @property
    def isdir(self):
        return os.path.isdir(self._filename)

    @property
    def isfile(self):
        return os.path.isfile(self._filename)

    @property
    def isreadable(self):
        return os.access(self._filename, os.R_OK)

    @property
    def iswritable(self):
        return os.access(self._filename, os.W_OK)

    @property
    def isexecutable(self):
        return os.access(self._filename, os.X_OK)

    def startswith(self, prefix):
        prefix = Filename(prefix)
        if self == prefix:
            return True
        return self._filename.startswith("%s/" % (prefix,))

    def list(self, ignore_unsafe=True):
        filenames = [os.path.join(self._filename, f)
                     for f in sorted(os.listdir(self._filename))]
        result = []
        for f in filenames:
            try:
                f = Filename(f)
            except UnsafeFilenameError:
                if ignore_unsafe:
                    continue
                else:
                    raise
            result.append(f)
        return result

    @property
    def ancestors(self):
        """
        Return ancestors of self, from self to /.

          >>> Filename("/aa/bb").ancestors
          (Filename('/aa/bb'), Filename('/aa'), Filename('/'))

        :rtype:
          ``tuple`` of ``Filename`` s
        """
        result = [self]
        while True:
            dir = result[-1].dir
            if dir == result[-1]:
                break
            result.append(dir)
        return tuple(result)


@memoize
def _get_PATH():
    PATH = os.environ.get("PATH", "").split(os.pathsep)
    result = []
    for path in PATH:
        if not path:
            continue
        try:
            result.append(Filename(path))
        except UnsafeFilenameError:
            continue
    return tuple(result)


def which(program):
    """
    Find ``program`` on $PATH.

    :type program:
      ``str``
    :rtype:
      `Filename`
    :return:
      Program on $PATH, or ``None`` if not found.
    """
    # See if it exists in the current directory.
    candidate = Filename(program)
    if candidate.isreadable:
        return candidate
    for path in _get_PATH():
        candidate = path / program
        if candidate.isexecutable:
            return candidate
    return None



Filename.STDIN = Filename("/dev/stdin")

@total_ordering
class FilePos(object):
    """
    A (lineno, colno) position within a `FileText`.
    Both lineno and colno are 1-indexed.
    """

    def __new__(cls, *args):
        if len(args) == 0:
            return cls._ONE_ONE
        if len(args) == 1:
            arg, = args
            if isinstance(arg, cls):
                return arg
            elif arg is None:
                return cls._ONE_ONE
            elif isinstance(arg, tuple):
                args = arg
                # Fall through
            else:
                raise TypeError
        lineno, colno = cls._intint(args)
        if lineno == colno == 1:
            return cls._ONE_ONE # space optimization
        if lineno < 1:
            raise ValueError(
                "FilePos: invalid lineno=%d; should be >= 1" % lineno,)
        if colno < 1:
            raise ValueError(
                "FilePos: invalid colno=%d; should be >= 1" % colno,)
        return cls._from_lc(lineno, colno)

    @staticmethod
    def _intint(args):
        if (type(args) is tuple and
            len(args) == 2 and
            type(args[0]) is type(args[1]) is int):
            return args
        else:
            raise TypeError("Expected (int,int); got %r" % (args,))

    @classmethod
    def _from_lc(cls, lineno, colno):
        self = object.__new__(cls)
        self.lineno = lineno
        self.colno  = colno
        return self

    def __add__(self, delta):
        '''
        "Add" a coordinate (line,col) delta to this ``FilePos``.

        Note that addition here may be a non-obvious.  If there is any line
        movement, then the existing column number is ignored, and the new
        column is the new column delta + 1 (to convert into 1-based numbers).

        :rtype:
          `FilePos`
        '''
        ldelta, cdelta = self._intint(delta)
        assert ldelta >= 0 and cdelta >= 0
        if ldelta == 0:
            return FilePos(self.lineno, self.colno + cdelta)
        else:
            return FilePos(self.lineno + ldelta, 1 + cdelta)

    def __str__(self):
        return "(%d,%d)" % (self.lineno, self.colno)

    def __repr__(self):
        return "FilePos%s" % (self,)

    @property
    def _data(self):
        return (self.lineno, self.colno)

    def __eq__(self, other):
        if self is other:
            return True
        if not isinstance(other, FilePos):
            return NotImplemented
        return self._data == other._data

    def __ne__(self, other):
        return not (self == other)

    def __cmp__(self, other):
        if self is other:
            return 0
        if not isinstance(other, FilePos):
            return NotImplemented
        return cmp(self._data, other._data)

    # The rest are defined by total_ordering
    def __lt__(self, other):
        if self is other:
            return 0
        if not isinstance(other, FilePos):
            return NotImplemented
        return self._data < other._data

    def __hash__(self):
        return hash(self._data)



FilePos._ONE_ONE = FilePos._from_lc(1, 1)


@total_ordering
class FileText(object):
    """
    Represents a contiguous sequence of lines from a file.
    """

    def __new__(cls, arg, filename=None, startpos=None):
        """
        Return a new ``FileText`` instance.

        :type arg:
          ``FileText``, ``Filename``, ``str``, or tuple of ``str``
        :param arg:
          If a sequence of lines, then each should end with a newline and have
          no other newlines.  Otherwise, something that can be interpreted or
          converted into a sequence of lines.
        :type filename:
          `Filename`
        :param filename:
          Filename to attach to this ``FileText``, if not already given by
          ``arg``.
        :type startpos:
          ``FilePos``
        :param startpos:
          Starting file position (lineno & colno) of this ``FileText``, if not
          already given by ``arg``.
        :rtype:
          ``FileText``
        """
        if isinstance(arg, cls):
            if filename is startpos is None:
                return arg
            return arg.alter(filename=filename, startpos=startpos)
        elif isinstance(arg, Filename):
            return cls(read_file(arg), filename=filename, startpos=startpos)
        elif hasattr(arg, "__text__"):
            return FileText(arg.__text__(), filename=filename, startpos=startpos)
        elif isinstance(arg, six.string_types):
            self = object.__new__(cls)
            self.joined = arg
        else:
            raise TypeError("%s: unexpected %s"
                            % (cls.__name__, type(arg).__name__))
        if filename is not None:
            filename = Filename(filename)
        startpos = FilePos(startpos)
        self.filename = filename
        self.startpos = startpos
        return self

    @classmethod
    def _from_lines(cls, lines, filename, startpos):
        assert type(lines) is tuple
        assert len(lines) > 0
        assert isinstance(lines[0], string_types)
        assert not lines[-1].endswith("\n")
        self = object.__new__(cls)
        self.lines    = lines
        self.filename = filename
        self.startpos = startpos
        return self

    @cached_attribute
    def lines(self):
        r"""
        Lines that have been split by newline.

        These strings do NOT contain '\n'.

        If the input file ended in '\n', then the last item will be the empty
        string.  This is to avoid having to check lines[-1].endswith('\n')
        everywhere.

        :rtype:
          ``tuple`` of ``str``
        """
        # Used if only initialized with 'joined'.
        # We use str.split() instead of str.splitlines() because the latter
        # doesn't distinguish between strings that end in newline or not
        # (or requires extra work to process if we use splitlines(True)).
        return tuple(self.joined.split('\n'))

    @cached_attribute
    def joined(self): # used if only initialized with 'lines'
        return '\n'.join(self.lines)

    @classmethod
    def from_filename(cls, filename):
        return cls.from_lines(Filename(filename))

    def alter(self, filename=None, startpos=None):
        if filename is not None:
            filename = Filename(filename)
        else:
            filename = self.filename
        if startpos is not None:
            startpos = FilePos(startpos)
        else:
            startpos = self.startpos
        if filename == self.filename and startpos == self.startpos:
            return self
        else:
            result = object.__new__(type(self))
            result.lines    = self.lines
            result.joined   = self.joined
            result.filename = filename
            result.startpos = startpos
            return result

    @cached_attribute
    def endpos(self):
        """
        The position after the last character in the text.

        :rtype:
          ``FilePos``
        """
        startpos = self.startpos
        lines    = self.lines
        lineno   = startpos.lineno + len(lines) - 1
        if len(lines) == 1:
            colno = startpos.colno + len(lines[-1])
        else:
            colno = 1 + len(lines[-1])
        return FilePos(lineno, colno)

    def _lineno_to_index(self, lineno):
        lineindex = lineno - self.startpos.lineno
        # Check that the lineindex is in range.  We don't allow pointing at
        # the line after the last line because we already ensured that
        # self.lines contains an extra empty string if necessary, to indicate
        # a trailing newline in the file.
        if not 0 <= lineindex < len(self.lines):
            raise IndexError(
                "Line number %d out of range [%d, %d)"
                % (lineno, self.startpos.lineno, self.endpos.lineno))
        return lineindex

    def _colno_to_index(self, lineindex, colno):
        coloffset = self.startpos.colno if lineindex == 0 else 1
        colindex = colno - coloffset
        line = self.lines[lineindex]
        # Check that the colindex is in range.  We do allow pointing at the
        # character after the last (non-newline) character in the line.
        if not 0 <= colindex <= len(line):
            raise IndexError(
                "Column number %d on line %d out of range [%d, %d]"
                % (colno, lineindex+self.startpos.lineno,
                   coloffset, coloffset+len(line)))
        return colindex

    def __getitem__(self, arg):
        """
        Return the line(s) with the given line number(s).
        If slicing, returns an instance of ``FileText``.

        Note that line numbers are indexed based on ``self.startpos.lineno``
        (which is 1 at the start of the file).

          >>> FileText("a\\nb\\nc\\nd")[2]
          'b'

          >>> FileText("a\\nb\\nc\\nd")[2:4]
          FileText('b\\nc\\n', startpos=(2,1))

          >>> FileText("a\\nb\\nc\\nd")[0]
          Traceback (most recent call last):
          ...
          IndexError: Line number 0 out of range [1, 4)

        When slicing, the input arguments can also be given as ``FilePos``
        arguments or (lineno,colno) tuples.  These are 1-indexed at the start
        of the file.

          >>> FileText("a\\nb\\nc\\nd")[(2,2):4]
          FileText('\\nc\\n', startpos=(2,2))

        :rtype:
          ``str`` or `FileText`
        """
        L = self._lineno_to_index
        C = self._colno_to_index
        if isinstance(arg, slice):
            if arg.step is not None and arg.step != 1:
                raise ValueError("steps not supported")
            # Interpret start (lineno,colno) into indexes.
            if arg.start is None:
                start_lineindex = 0
                start_colindex = 0
            elif isinstance(arg.start, int):
                start_lineindex = L(arg.start)
                start_colindex = 0
            else:
                startpos = FilePos(arg.start)
                start_lineindex = L(startpos.lineno)
                start_colindex = C(start_lineindex, startpos.colno)
            # Interpret stop (lineno,colno) into indexes.
            if arg.stop is None:
                stop_lineindex = len(self.lines)
                stop_colindex = len(self.lines[-1])
            elif isinstance(arg.stop, int):
                stop_lineindex = L(arg.stop)
                stop_colindex = 0
            else:
                stoppos = FilePos(arg.stop)
                stop_lineindex = L(stoppos.lineno)
                stop_colindex = C(stop_lineindex, stoppos.colno)
            # {start,stop}_{lineindex,colindex} are now 0-indexed
            # [open,closed) ranges.
            assert 0 <= start_lineindex <= stop_lineindex < len(self.lines)
            assert 0 <= start_colindex <= len(self.lines[start_lineindex])
            assert 0 <= stop_colindex <= len(self.lines[stop_lineindex])
            # Optimization: return entire range
            if (start_lineindex == 0 and
                start_colindex == 0 and
                stop_lineindex == len(self.lines)-1 and
                stop_colindex == len(self.lines[-1])):
                return self
            # Get the lines we care about.  We always include an extra entry
            # at the end which we'll chop to the desired number of characters.
            result_split = list(self.lines[start_lineindex:stop_lineindex+1])
            # Clip the starting and ending strings.  We do the end clip first
            # in case the result has only one line.
            result_split[-1] = result_split[-1][:stop_colindex]
            result_split[0] = result_split[0][start_colindex:]
            # Compute the new starting line and column numbers.
            result_lineno = start_lineindex + self.startpos.lineno
            if start_lineindex == 0:
                result_colno = start_colindex + self.startpos.colno
            else:
                result_colno = start_colindex + 1
            result_startpos = FilePos(result_lineno, result_colno)
            return FileText._from_lines(tuple(result_split),
                                        filename=self.filename,
                                        startpos=result_startpos)
        elif isinstance(arg, int):
            # Return a single line.
            lineindex = L(arg)
            return self.lines[lineindex]
        else:
            raise TypeError("bad type %r" % (type(arg),))

    @classmethod
    def concatenate(cls, args):
        """
        Concatenate a bunch of `FileText` arguments.  Uses the ``filename``
        and ``startpos`` from the first argument.

        :rtype:
          `FileText`
        """
        args = [FileText(x) for x in args]
        if len(args) == 1:
            return args[0]
        return FileText(
            ''.join([l.joined for l in args]),
            filename=args[0].filename,
            startpos=args[0].startpos)

    def __repr__(self):
        r = "%s(%r" % (type(self).__name__, self.joined,)
        if self.filename is not None:
            r += ", filename=%r" % (str(self.filename),)
        if self.startpos != FilePos():
            r += ", startpos=%s" % (self.startpos,)
        r += ")"
        return r

    def __str__(self):
        return self.joined

    def __eq__(self, o):
        if self is o:
            return True
        if not isinstance(o, FileText):
            return NotImplemented
        return (self.filename == o.filename and
                self.joined   == o.joined   and
                self.startpos == o.startpos)

    def __ne__(self, other):
        return not (self == other)

    # The rest are defined by total_ordering
    def __lt__(self, o):
        if not isinstance(o, FileText):
            return NotImplemented
        return ((self.filename, self.joined, self.startpos) <
                   (o   .filename, o   .joined, o   .startpos))

    def __cmp__(self, o):
        if self is o:
            return 0
        if not isinstance(o, FileText):
            return NotImplemented
        return cmp((self.filename, self.joined, self.startpos),
                   (o   .filename, o   .joined, o   .startpos))

    def __hash__(self):
        h = hash((self.filename, self.joined, self.startpos))
        self.__hash__ = lambda: h
        return h


def read_file(filename):
    filename = Filename(filename)
    try:
        with io.open(str(filename), 'br') as f:
            encoding, _ = detect_encoding(f.readline)
    except SyntaxError:
        encoding = None

    if filename == Filename.STDIN:
        data = sys.stdin.read()
    else:
        with io.open(str(filename), 'r', encoding=encoding) as f:
            data = f.read()
    return FileText(data, filename=filename)

def write_file(filename, data):
    filename = Filename(filename)
    data = FileText(data)
    with open(str(filename), 'w') as f:
        f.write(data.joined)

def atomic_write_file(filename, data):
    filename = Filename(filename)
    data = FileText(data)
    temp_filename = Filename("%s.tmp.%s" % (filename, os.getpid(),))
    write_file(temp_filename, data)
    try:
        st = os.stat(str(filename)) # OSError if file didn't exit before
        os.chmod(str(temp_filename), st.st_mode)
        os.chown(str(temp_filename), -1, st.st_gid) # OSError if not member of group
    except OSError:
        pass
    os.rename(str(temp_filename), str(filename))

def expand_py_files_from_args(pathnames, on_error=lambda filename: None):
    """
    Enumerate ``*.py`` files, recursively.

    Arguments that are files are always included.
    Arguments that are directories are recursively searched for ``*.py`` files.

    :type pathnames:
      ``list`` of `Filename` s
    :type on_error:
      callable
    :param on_error:
      Function that is called for arguments directly specified in ``pathnames``
      that don't exist or are otherwise inaccessible.
    :rtype:
      ``list`` of `Filename` s
    """
    if not isinstance(pathnames, (tuple, list)):
        pathnames = [pathnames]
    pathnames = [Filename(f) for f in pathnames]
    result = []
    # Check for problematic arguments.  Note that we intentionally only do
    # this for directly specified arguments, not for recursively traversed
    # arguments.
    stack = []
    for pathname in reversed(pathnames):
        if pathname.isfile:
            stack.append((pathname, True))
        elif pathname.isdir:
            stack.append((pathname, False))
        else:
            on_error(pathname)
    while stack:
        pathname, isfile = stack.pop(-1)
        if isfile:
            result.append(pathname)
            continue
        for f in reversed(pathname.list()):
            # Check inclusions/exclusions for recursion.  Note that we
            # intentionally do this in the recursive step rather than the
            # base step because if the user specification includes
            # e.g. .pyflyby, we do want to include it; however, we don't
            # want to recurse into .pyflyby ourselves.
            if f.base.startswith("."):
                continue
            if f.base == "__pycache__":
                continue
            if f.isfile:
                if f.ext == ".py":
                    stack.append((f, True))
            elif f.isdir:
                stack.append((f, False))
            else:
                # Silently ignore non-files/dirs from traversal.
                pass
    return result<|MERGE_RESOLUTION|>--- conflicted
+++ resolved
@@ -15,13 +15,8 @@
 
 from   pyflyby._util            import cached_attribute, cmp, memoize
 
-<<<<<<< HEAD
-if PY3:
-    from tokenize import detect_encoding
-else:
-    from lib2to3.pgen2.tokenize import detect_encoding
-=======
->>>>>>> a963ad6c
+from tokenize import detect_encoding
+
 
 class UnsafeFilenameError(ValueError):
     pass
