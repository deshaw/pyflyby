# pyflyby/_interactive.py.
# Copyright (C) 2011, 2012, 2013, 2014, 2015, 2018 Karl Chen.
# License: MIT http://opensource.org/licenses/MIT



import ast
import builtins
from   contextlib               import contextmanager
import errno
import inspect
import os
import operator
import re
import subprocess
import sys

from typing import List, Any, Dict, Union, Literal


from   pyflyby._autoimp         import (ScopeStack,
                                        auto_import,
<<<<<<< HEAD
                                        clear_failed_imports_cache,
                                        load_symbol)
from   pyflyby._dynimp          import (inject as inject_dynamic_import,
=======
                                        auto_import_symbol,
                                        clear_failed_imports_cache)
from   pyflyby._dynimp          import (inject as inject_dynamic_import, 
>>>>>>> acd13e77
                                        PYFLYBY_LAZY_LOAD_PREFIX)
from   pyflyby._comms           import (initialize_comms, remove_comms,
                                        send_comm_message, MISSING_IMPORTS)
from   pyflyby._file            import Filename, atomic_write_file, read_file
from   pyflyby._idents          import is_identifier
from   pyflyby._importdb        import ImportDB
from   pyflyby._log             import logger
from   pyflyby._modules         import ModuleHandle
from   pyflyby._parse           import PythonBlock
from   pyflyby._util            import (AdviceCtx, Aspect, CwdCtx,
                                        FunctionWithGlobals, NullCtx, advise,
                                        indent)

if False:
    __original__ = None # for pyflakes


get_method_self = operator.attrgetter('__self__')

# TODO: also support arbitrary code (in the form of a lambda and/or
# assignment) as new way to do "lazy" creations, e.g. foo = a.b.c(d.e+f.g())


class NoIPythonPackageError(Exception):
    """
    Exception raised when the IPython package is not installed in the system.
    """


class NoActiveIPythonAppError(Exception):
    """
    Exception raised when there is no current IPython application instance.
    """


def _get_or_create_ipython_terminal_app():
    """
    Create/get the singleton IPython terminal application.

    :rtype:
      ``TerminalIPythonApp``
    :raise NoIPythonPackageError:
      IPython is not installed in the system.
    """
    try:
        import IPython
    except ImportError as e:
        raise NoIPythonPackageError(e)
    # The following has been tested on IPython 1.0, 1.2, 2.0, 2.1, 2.2, 2.3.
    try:
        TerminalIPythonApp = IPython.terminal.ipapp.TerminalIPythonApp
    except AttributeError:
        pass
    else:
        return TerminalIPythonApp.instance()
    # The following has been tested on IPython 0.11, 0.12, 0.13.
    try:
        TerminalIPythonApp = IPython.frontend.terminal.ipapp.TerminalIPythonApp
    except AttributeError:
        pass
    else:
        return TerminalIPythonApp.instance()
    raise RuntimeError(
        "Couldn't get TerminalIPythonApp class.  "
        "Is your IPython version too old (or too new)?  "
        "IPython.__version__=%r" % (IPython.__version__))


def _app_is_initialized(app):
    """
    Return whether ``app.initialize()`` has been called.

    :type app:
      `IPython.Application`
    :rtype:
      ``bool``
    """
    # There's no official way to tell whether app.initialize() has been called
    # before.  We guess whether the app has been initialized by checking
    # whether all traits have values.
    #
    # There's a method app.initialized(), but it doesn't do what we want.  It
    # does not return whether app.initialize() has been called - rather,
    # type(app).initialized() returns whether an instance of the class has
    # ever been constructed, i.e. app.initialized() always returns True.
    cache_name = "__is_initialized_54283907"
    if cache_name in app.__dict__:
        return True
    if all(n in app._trait_values for n in app.trait_names()):
        app.__dict__[cache_name] = True
        return True
    else:
        return False




class _DummyIPythonEmbeddedApp(object):
    """
    Small wrapper around an `InteractiveShellEmbed`.
    """

    def __init__(self, shell):
        self.shell = shell



def _get_or_create_ipython_kernel_app():
    """
    Create/get the singleton IPython kernel application.

    :rtype:
      ``callable``
    :return:
      The function that can be called to start the kernel application.
    """
    import IPython
    # The following has been tested on IPython 4.0
    try:
        from ipykernel.kernelapp import IPKernelApp
    except ImportError:
        pass
    else:
        return IPKernelApp.instance()
    # The following has been tested on IPython 1.0, 1.2, 2.0, 2.1, 2.2, 2.3,
    # 2.4, 3.0, 3.1, 3.2
    try:
        from IPython.kernel.zmq.kernelapp import IPKernelApp
    except ImportError:
        pass
    else:
        return IPKernelApp.instance()
    # The following has been tested on IPython 0.12, 0.13
    try:
        from IPython.zmq.ipkernel import IPKernelApp
    except ImportError:
        pass
    else:
        return IPKernelApp.instance()
    raise RuntimeError(
        "Couldn't get IPKernelApp class.  "
        "Is your IPython version too old (or too new)?  "
        "IPython.__version__=%r" % (IPython.__version__))


def get_ipython_terminal_app_with_autoimporter():
    """
    Return an initialized ``TerminalIPythonApp``.

    If a ``TerminalIPythonApp`` has already been created, then use it (whether
    we are inside that app or not).  If there isn't already one, then create
    one.  Enable the auto importer, if it hasn't already been enabled.  If the
    app hasn't been initialized yet, then initialize() it (but don't start()
    it).

    :rtype:
      ``TerminalIPythonApp``
    :raise NoIPythonPackageError:
      IPython is not installed in the system.
    """
    app = _get_or_create_ipython_terminal_app()
    AutoImporter(app).enable()
    if not _app_is_initialized(app):
        old_display_banner = app.display_banner
        try:
            app.display_banner = False
            app.initialize([])
        finally:
            app.display_banner = old_display_banner
    return app


def start_ipython_with_autoimporter(argv=None, app=None, _user_ns=None):
    """
    Start IPython (terminal) with autoimporter enabled.
    """
    if app is None:
        subcmd = argv and argv[0]
        if subcmd == 'console':
            # The following has been tested on IPython 5.8 / Jupyter console 5.2.
            # Note: jupyter_console.app.JupyterApp also appears to work in some
            # contexts, but that actually execs the script jupyter-console which
            # uses ZMQTerminalIPythonApp.  The exec makes the target use whatever
            # shebang line is in that script, which may be a different python
            # major version than what we're currently running.  We want to avoid
            # the exec in general (as a library function) and avoid changing
            # python versions.
            try:
                from ipkernel.app import IPKernelApp
            except (ImportError, AttributeError):
                pass
            else:
                app = IPKernelApp.instance()
                argv = argv[1:]
        elif subcmd == 'notebook':
            try:
                from notebook.notebookapp import NotebookApp
            except (ImportError, AttributeError):
                pass
            else:
                app = NotebookApp.instance()
                argv = argv[1:]
    if app is None:
        app = _get_or_create_ipython_terminal_app()
    if _user_ns is not None:
        # Tested with IPython 1.2, 2.0, 2.1, 2.2, 2.3. 2.4, 3.0, 3.1, 3.2
        # TODO: support older versions of IPython.
        # FIXME TODO: fix attaching debugger to IPython started this way.  It
        # has to do with assigning user_ns.  Apparently if user_ns["__name__"]
        # is "__main__" (which IPython defaults to, and we want to use
        # anyway), then user_module must be a true ModuleType in order for
        # attaching to work correctly.  If you specify user_ns but not
        # user_module, then user_module is a DummyModule rather than a true
        # ModuleType (since ModuleType.__dict__ is read-only).  Thus, if we
        # specify user_ns, we should specify user_module also.  However, while
        # user_module is a constructor parameter to InteractiveShell,
        # IPythonTerminalApp doesn't pass that parameter to it.  We can't
        # assign after initialize() because user_module and user_ns are
        # already used during initialization.  One workaround idea is to let
        # IPython initialize without specifying either user_ns or user_module,
        # and then patch in members.  However, that has the downside of
        # breaking func_globals of lambdas, e.g. if a script does 'def f():
        # global x; x=4', then we run it with 'py -i', our globals dict won't
        # be the same dict.  We should create a true ModuleType anyway even if
        # not using IPython.  We might need to resort to advising
        # init_create_namespaces etc. depending on IPython version.
        if getattr(app, 'shell', None) is not None:
            app.shell.user_ns.update(_user_ns)
        else:
            app.user_ns = _user_ns
    return _initialize_and_start_app_with_autoimporter(app, argv)


def start_ipython_kernel_with_autoimporter(argv=None):
    """
    Start IPython kernel with autoimporter enabled.
    """
    app = _get_or_create_ipython_kernel_app()
    return _initialize_and_start_app_with_autoimporter(app, argv)


def _initialize_and_start_app_with_autoimporter(app, argv):
    """
    Initialize and start an IPython app, with autoimporting enabled.

    :type app:
      `BaseIPythonApplication`
    """
    # Enable the auto importer.
    AutoImporter(app).enable()
    # Save the value of the "_" name in the user namespace, to avoid
    # initialize() clobbering it.
    user_ns = getattr(app, "user_ns", None)
    saved_user_ns = {}
    if user_ns is not None:
        for k in ["_"]:
            try:
                saved_user_ns[k] = user_ns[k]
            except KeyError:
                pass
    # Initialize the app.
    if not _app_is_initialized(app):
        app.initialize(argv)
    if user_ns is not None:
        user_ns.update(saved_user_ns)
    # Start the app mainloop.
    return app.start()


def run_ipython_line_magic(arg):
    """
    Run IPython magic command.
    If necessary, start an IPython terminal app to do so.
    """
    import IPython
    if not arg.startswith("%"):
        arg = "%" + arg
    app = _get_or_create_ipython_terminal_app()
    AutoImporter(app).enable()
    # TODO: only initialize if not already initialized.
    if not _app_is_initialized(app):
        app.initialize([])
    ip = app.shell
    if hasattr(ip, "magic"):
        # IPython 0.11+.
        # The following has been tested on IPython 0.11, 0.12, 0.13, 1.0, 1.2,
        # 2.0, 2.1, 2.2, 2.3.
        # TODO: may want to wrap in one or two layers of dummy functions to make
        # sure run_line_magic() doesn't inspect our locals.
        return ip.magic(arg)
    elif hasattr(ip, "runlines"):
        # IPython 0.10
        return ip.runlines(arg)
    else:
        raise RuntimeError(
            "Couldn't run IPython magic.  "
            "Is your IPython version too old (or too new)?  "
            "IPython.__version__=%r" % (IPython.__version__))


def _python_can_import_pyflyby(expected_path, sys_path_entry=None):
    """
    Try to figure out whether python (when started from scratch) can get the
    same pyflyby package as the current process.
    """
    with CwdCtx("/"):
        cmd = 'import pyflyby; print(pyflyby.__path__[0])'
        if sys_path_entry is not None:
            impcmd = "import sys; sys.path.insert(0, %r)\n" % (sys_path_entry,)
            cmd = impcmd + cmd
        proc = subprocess.Popen(
            [sys.executable, '-c', cmd],
            stdin=open("/dev/null"),
            stdout=subprocess.PIPE,
            stderr=open("/dev/null",'w'))
        result = proc.communicate()[0].strip()
    if not result:
        return False
    try:
        return os.path.samefile(result, expected_path)
    except OSError:
        return False


def install_in_ipython_config_file():
    """
    Install the call to 'pyflyby.enable_auto_importer()' to the default
    IPython startup file.

    This makes all "ipython" sessions behave like "autoipython", i.e. start
    with the autoimporter already enabled.
    """
    import IPython
    # The following has been tested on IPython 4.0, 5.0
    try:
        IPython.paths
    except AttributeError:
        pass
    else:
        _install_in_ipython_config_file_40()
        return

    raise RuntimeError(
        "Couldn't install pyflyby autoimporter in IPython.  "
        "Is your IPython version too old (or too new)?  "
        "IPython.__version__=%r" % (IPython.__version__))


def _generate_enabler_code():
    """
    Generate code for enabling the auto importer.

    :rtype:
      ``str``
    """
    funcdef = (
        "import pyflyby\n"
        "pyflyby.enable_auto_importer()\n"
    )
    # Check whether we need to include the path in sys.path, and if so, add
    # that to the contents.
    import pyflyby
    pyflyby_path = pyflyby.__path__[0]
    if not _python_can_import_pyflyby(pyflyby_path):
        path_entry = os.path.dirname(os.path.realpath(pyflyby_path))
        assert _python_can_import_pyflyby(pyflyby_path, path_entry)
        funcdef = (
            "import sys\n"
            "saved_sys_path = sys.path[:]\n"
            "try:\n"
            "    sys.path.insert(0, %r)\n" % (path_entry,) +
            indent(funcdef, "    ") +
            "finally:\n"
            "    sys.path = saved_sys_path\n"
        )
    # Wrap the code in a temporary function, call it, then delete the
    # function.  This avoids polluting the user's global namespace.  Although
    # the global name "pyflyby" will almost always end up meaning the module
    # "pyflyby" anyway, if the user types it, there's still value in not
    # polluting the namespace in case something enumerates over globals().
    # For the function name we use a name that's unlikely to be used by the
    # user.
    contents = (
        "def __pyflyby_enable_auto_importer_60321389():\n" +
        indent(funcdef, "    ") +
        "__pyflyby_enable_auto_importer_60321389()\n"
        "del __pyflyby_enable_auto_importer_60321389\n"
    )
    return contents


def _install_in_ipython_config_file_40():
    """
    Implementation of `install_in_ipython_config_file` for IPython 4.0+.
    """
    import IPython
    ipython_dir = Filename(IPython.paths.get_ipython_dir())
    if not ipython_dir.isdir:
        raise RuntimeError(
            "Couldn't find IPython config dir.  Tried %s" % (ipython_dir,))

    # Add to extensions list in ~/.ipython/profile_default/ipython_config.py
    config_fn = ipython_dir / "profile_default" / "ipython_config.py"
    if not config_fn.exists:
        subprocess.call(['ipython', 'profile', 'create'])
        if not config_fn.exists:
            raise RuntimeError(
                "Couldn't find IPython config file.  Tried %s" % (config_fn,))
    old_config_blob = read_file(config_fn)
    # This is the line we'll add.
    line_to_add = 'c.InteractiveShellApp.extensions.append("pyflyby")'
    non_comment_lines = [re.sub("#.*", "", line) for line in old_config_blob.lines]
    if any(line_to_add in line for line in non_comment_lines):
        logger.info("[NOTHING TO DO] File %s already loads pyflyby", config_fn)
    elif any("pyflyby" in line for line in non_comment_lines):
        logger.info("[NOTHING TO DO] File %s already references pyflyby in some nonstandard way, assuming you configured it manually", config_fn)
    else:
        # Add pyflyby to config file.
        lines_to_add = [line_to_add]
        # Check whether we need to include the path in sys.path, and if so, add
        # that to the contents.  This is only needed if pyflyby is running out
        # of a home directory rather than site-packages/virtualenv/etc.
        # TODO: we should use tidy-imports to insert the 'import sys', if
        # needed, at the top, rather than always appending it at the bottom.
        import pyflyby
        pyflyby_path = pyflyby.__path__[0]
        if not _python_can_import_pyflyby(pyflyby_path):
            path_entry = os.path.dirname(os.path.realpath(pyflyby_path))
            assert _python_can_import_pyflyby(pyflyby_path, path_entry)
            lines_to_add = [
                "import sys",
                "sys.path.append(%r)" % (path_entry,)
            ] + lines_to_add
        lines_to_add.insert(0, "# Pyflyby")
        blob_to_add = "\n\n" + "\n".join(lines_to_add) + "\n"
        new_config_blob = old_config_blob.joined.rstrip() + blob_to_add
        atomic_write_file(config_fn, new_config_blob)
        logger.info("[DONE] Appended to %s: %s", config_fn, line_to_add)

    # Delete file installed with older approach.
    startup_dir = ipython_dir / "profile_default" / "startup"
    old_fn = startup_dir / "50-pyflyby.py"
    if old_fn.exists:
        trash_dir = old_fn.dir / ".TRASH"
        trash_fn = trash_dir / old_fn.base
        try:
            os.mkdir(str(trash_dir))
        except EnvironmentError as e:
            if e.errno == errno.EEXIST:
                pass
            else:
                raise RuntimeError("Couldn't mkdir %s: %s: %s"
                                   % (trash_dir, type(e).__name__, e))
        try:
            os.rename(str(old_fn), str(trash_fn))
        except EnvironmentError as e:
            raise RuntimeError("Couldn't rename %s to %s: %s: %s"
                               % (old_fn, trash_fn, type(e).__name__, e))
        logger.info("[DONE] Removed old file %s (moved to %s)", old_fn, trash_fn)


def _ipython_in_multiline(ip):
    """
    Return ``False`` if the user has entered only one line of input so far,
    including the current line, or ``True`` if it is the second or later line.

    :type ip:
      ``InteractiveShell``
    :rtype:
      ``bool``
    """
    if hasattr(ip, "input_splitter"):
        # IPython 0.11+.  Tested with IPython 0.11, 0.12, 0.13, 1.0, 1.2, 2.0,
        # 2.1, 2.2, 2.3, 2.4, 3.0, 3.1, 3.2, 4.0.
        return bool(ip.input_splitter.source)
    elif hasattr(ip, "buffer"):
        # IPython 0.10
        return bool(ip.buffer)
    else:
        # IPython version too old or too new?
        return False


def InterceptPrintsDuringPromptCtx(ip):
    """
    Decorator that hooks our logger so that::

      1. Before the first print, if any, print an extra newline.
      2. Upon context exit, if any lines were printed, redisplay the prompt.

    :type ip:
      ``InteractiveShell``
    """
    if not ip:
        return NullCtx()

    if not hasattr(ip, 'readline'):
        if type(sys.stdout).__module__.startswith("prompt_toolkit."):
            # prompt_toolkit replaces stdout with a proxy that takes
            # care of redrawing the prompt correctly.
            return NullCtx()

        if not hasattr(ip, "prompts_class"):
            # This could be a Jupyter console/notebook.
            return NullCtx()

        def pre():
            sys.stdout.write("\n")
            sys.stdout.flush()
        def post():
            # Re-display the current line.
            sys.stdout.write("\n")
            t = ip.prompts_class(ip).in_prompt_tokens()
            ip.pt_cli.print_tokens(t)
            sys.stdout.write(ip.pt_cli.current_buffer.document.current_line)
            sys.stdout.flush()
        return logger.HookCtx(pre=pre, post=post)

    readline = ip.readline
    if not hasattr(readline, "redisplay"):
        # May be IPython Notebook.
        return NullCtx()
    redisplay = readline.redisplay
    get_prompt = None
    if type(ip).__module__ == "rlipython.shell":
        # IPython 5.4 with
        # interactive_shell_class=rlipython.TerminalInteractiveShell
        def get_prompt_rlipython():
            pdb_instance = _get_pdb_if_is_in_pdb()
            if pdb_instance is not None:
                return pdb_instance.prompt
            elif _ipython_in_multiline(ip):
                return ip.prompt_in2
            else:
                return ip.separate_in + ip.prompt_in1.format(ip.execution_count)
        get_prompt = get_prompt_rlipython
    else:
        # Too old or too new IPython version?
        return NullCtx()
    def pre():
        sys.stdout.write("\n")
        sys.stdout.flush()
    def post():
        # Re-display the current line.
        prompt = get_prompt()
        prompt = prompt.replace("\x01", "").replace("\x02", "")
        line = readline.get_line_buffer()[:readline.get_endidx()]
        sys.stdout.write(prompt + line)
        redisplay()
        sys.stdout.flush()
    return logger.HookCtx(pre=pre, post=post)


def _get_ipython_app():
    """
    Get an IPython application instance, if we are inside an IPython session.

    If there isn't already an IPython application, raise an exception; don't
    create one.

    If there is a subapp, return it.

    :rtype:
      `BaseIPythonApplication` or an object that mimics some of its behavior
    """
    try:
        IPython = sys.modules['IPython']
    except KeyError:
        # The 'IPython' module isn't already loaded, so we're not in an
        # IPython session.  Don't import it.
        raise NoActiveIPythonAppError(
            "No active IPython application (IPython not even imported yet)")
    # The following has been tested on IPython 0.11, 0.12, 0.13, 1.0, 1.2,
    # 2.0, 2.1, 2.2, 2.3.
    try:
        App = IPython.core.application.BaseIPythonApplication
    except AttributeError:
        pass
    else:
        app = App._instance
        if app is not None:
            if app.subapp is not None:
                return app.subapp
            else:
                return app
        # If we're inside an embedded shell, then there will be an active
        # InteractiveShellEmbed but no application.  In that case, create a
        # fake application.
        # (An alternative implementation would be to use
        # IPython.core.interactiveshell.InteractiveShell._instance.  However,
        # that doesn't work with older versions of IPython, where the embedded
        # shell is not a singleton.)
        if hasattr(builtins, "get_ipython"):
            shell = builtins.get_ipython()
        else:
            shell = None
        if shell is not None:
            return _DummyIPythonEmbeddedApp(shell)
        # No active IPython app/shell.
        raise NoActiveIPythonAppError("No active IPython application")
    # The following has been tested on IPython 0.10.
    raise NoActiveIPythonAppError(
        "Could not figure out how to get active IPython application for IPython version %s"
        % (IPython.__version__,))


def _ipython_namespaces(ip):
    """
    Return the (global) namespaces used for IPython.

    The ordering follows IPython convention of most-local to most-global.

    :type ip:
      ``InteractiveShell``
    :rtype:
      ``list``
    :return:
      List of (name, namespace_dict) tuples.
    """
    # This list is copied from IPython 2.2's InteractiveShell._ofind().
    # Earlier versions of IPython (back to 1.x) also include
    # ip.alias_manager.alias_table at the end.  This doesn't work in IPython
    # 2.2 and isn't necessary anyway in earlier versions of IPython.
    return [ ('Interactive'         , ip.user_ns),
             ('Interactive (global)', ip.user_global_ns),
             ('Python builtin'      , builtins.__dict__),
    ]


# TODO class NamespaceList(tuple):


_IS_PDB_IGNORE_PKGS = frozenset([
    'IPython',
    'cmd',
    'contextlib',
    'prompt_toolkit',
    'pyflyby',
    'rlipython',
    'asyncio',
])

_IS_PDB_IGNORE_PKGS_OTHER_THREADS = frozenset([
    'IPython',
    'cmd',
    'contextlib',
    'prompt_toolkit',
    'pyflyby',
    'threading',
])

def _get_pdb_if_is_in_pdb():
    """
    Return the current Pdb instance, if we're currently called from Pdb.

    :rtype:
      ``pdb.Pdb`` or ``NoneType``
    """
    # This is kludgy.  Todo: Is there a better way to do this?
    pframe, pkgname = _skip_frames(sys._getframe(1), _IS_PDB_IGNORE_PKGS)
    if pkgname == "threading":
        # _skip_frames skipped all the way back to threading.__bootstrap.
        # prompt_toolkit calls completion in a separate thread.
        # Search all other threads for pdb.
        # TODO: make this less kludgy.
        import threading
        current_tid = threading.current_thread().ident
        pframes = [_skip_frames(frame, _IS_PDB_IGNORE_PKGS_OTHER_THREADS)
                   for tid, frame in sys._current_frames().items()
                   if tid != current_tid]
    else:
        pframes = [(pframe, pkgname)]
    logger.debug("_get_pdb_if_is_in_pdb(): pframes = %r", pframes)
    del pframe, pkgname
    pdb_frames = [pframe for pframe,pkgname in pframes
                  if pkgname == "pdb"]
    if not pdb_frames:
        return None
    # Found a pdb frame.
    pdb_frame = pdb_frames[0]
    import pdb

    pdb_instance = pdb_frame.f_locals.get("self", None)
    if (type(pdb_instance).__name__ == "Pdb" or
        isinstance(pdb_instance, pdb.Pdb)):
        return pdb_instance
    else:
        return None


def _skip_frames(frame, ignore_pkgs):
    # import traceback;print("".join(traceback.format_stack(frame)))
    while True:
        if frame is None:
            return None, None
        modname = frame.f_globals.get("__name__", None) or ""
        pkgname = modname.split(".",1)[0]
        # logger.debug("_skip_frames: frame: %r %r", frame, modname)
        if pkgname in ignore_pkgs:
            frame = frame.f_back
            continue
        break
    # logger.debug("_skip_frames: => %r %r", frame, pkgname)
    return frame, pkgname


def get_global_namespaces(ip):
    """
    Get the global interactive namespaces.

    :type ip:
      ``InteractiveShell``
    :param ip:
      IPython shell or ``None`` to assume not in IPython.
    :rtype:
      ``list`` of ``dict``
    """
    # logger.debug("get_global_namespaces()")
    pdb_instance = _get_pdb_if_is_in_pdb()
    # logger.debug("get_global_namespaces(): pdb_instance=%r", pdb_instance)
    if pdb_instance:
        frame = pdb_instance.curframe
        return [frame.f_globals, pdb_instance.curframe_locals]
    elif ip:
        return [ns for nsname, ns in _ipython_namespaces(ip)][::-1]
    else:
        import __main__
        return [builtins.__dict__, __main__.__dict__]


class NamespaceWithPotentialImports(dict):
    def __init__(self, values, ip):
        dict.__init__(values)
        self._ip = ip

    @property
    def _potential_imports_list(self):
        """Collect symbols that could be imported into the namespace.

        This needs to be executed each time because the context can change,
        e.g. when in pdb the frames and their namespaces will change."""

        db = None
        db = ImportDB.interpret_arg(db, target_filename=".")
        known = db.known_imports
        # Check global names, including global-level known modules and
        # importable modules.
        results = set()
        namespaces = ScopeStack(get_global_namespaces(self._ip))
        for ns in namespaces:
            for name in ns:
                if '.' not in name:
                    results.add(name)
        results.update(known.member_names.get("", []))
<<<<<<< HEAD
        results.update(ModuleHandle.list())
        results = sorted([r for r in results if r.startswith(attrname)])

    elif len(splt) == 2:
        # Check members, including known sub-modules and importable sub-modules.
        pname = splt[0]
        if allow_eval:
            # Evaluate the parent, with autoimporting.
            ns_g, ns_l = namespaces.merged_to_two()
            # TODO: only catch exceptions around the eval, not the other stuff
            # (loading import db, etc).
            try:
                parent = auto_eval(pname, globals=ns_g, locals=ns_l, db=db)
            except Exception as e:
                logger.debug("complete_symbol(%r): couldn't evaluate %r: %s: %s",
                             fullname, pname, type(e).__name__, e)
                return []
        else:
            try:
                parent = load_symbol(pname, namespaces, autoimport=True, db=db,
                                     autoimported=autoimported)
            except LoadSymbolError as e2:
                # Even after attempting auto-import, the symbol is still
                # unavailable, or some other error occurred.  Nothing to complete.
                e3 = getattr(e2, "__cause__", e2)
                logger.debug("complete_symbol(%r): couldn't load symbol %r: %s: %s",
                             fullname, pname, type(e3).__name__, e3)
                return []
        logger.debug("complete_symbol(%r): %s == %r", fullname, pname, parent)
        results = set()
        # Add current attribute members.
        results.update(_list_members_for_completion(parent, ip))
        # Is the parent a package/module?
        if sys.modules.get(pname, Ellipsis) is parent and parent.__name__ == pname:
            # Add known_imports entries from the database.
            results.update(known.member_names.get(pname, []))
            # Get the module handle.  Note that we use ModuleHandle() on the
            # *name* of the module (``pname``) instead of the module instance
            # (``parent``).  Using the module instance normally works, but
            # breaks if the module hackily replaced itself with a pseudo
            # module (e.g. https://github.com/josiahcarlson/mprop).
            pmodule = ModuleHandle(pname)
            # Add importable submodules.
            results.update([m.name.parts[-1] for m in pmodule.submodules])
        results = sorted([r for r in results if r.startswith(attrname)])
        results = ["%s.%s" % (pname, r) for r in results]
    else:
        raise AssertionError
    logger.debug("complete_symbol(%r) => %r", fullname, results)
    return results
=======
        results.update([str(m) for m in ModuleHandle.list()])
        assert all('.' not in r for r in results)
        return sorted([r for r in results])
>>>>>>> acd13e77

    def keys(self):
        return list(self) + self._potential_imports_list


def _auto_import_hook(name: str):
    logger.debug("_auto_import_hook(%r)", name)
    ip = _get_ipython_app().shell
    try:
        namespaces = ScopeStack(get_global_namespaces(ip))
        db = ImportDB.interpret_arg(None, target_filename='.')
        did_auto_import = auto_import_symbol(name, namespaces, db)
    except Exception as e:
        logger.debug("_auto_import_hook preparation error: %r", e)
        raise e
    if not did_auto_import:
        raise ImportError(f"{name} not auto-imported")
    try:
        # relies on `auto_import_symbol` auto-importing into [-1] namespace
        return namespaces[-1][name]
    except Exception as e:
        logger.debug("_auto_import_hook internal error: %r", e)
        raise e


def _auto_import_in_pdb_frame(pdb_instance, arg):
    frame = pdb_instance.curframe
    namespaces = [frame.f_globals, pdb_instance.curframe_locals]
    filename = frame.f_code.co_filename
    if not filename or filename.startswith("<"):
        filename = "."
    db = ImportDB.get_default(filename)
    auto_import(arg, namespaces=namespaces, db=db)


def _enable_pdb_hooks(pdb_instance):
    # Enable hooks in pdb.Pdb.
    # Should be called after pdb.Pdb.__init__().
    logger.debug("_enable_pdb_hooks(%r)", pdb_instance)
    # Patch Pdb._getval() to use auto_eval.
    # This supports 'ipdb> p foo'.
    @advise(pdb_instance._getval)
    def _getval_with_autoimport(arg):
        logger.debug("Pdb._getval(%r)", arg)
        _auto_import_in_pdb_frame(pdb_instance, arg)
        return __original__(arg)
    # Patch Pdb.default() to use auto_import.
    # This supports 'ipdb> foo()'.
    @advise(pdb_instance.default)
    def default_with_autoimport(arg):
        logger.debug("Pdb.default(%r)", arg)
        if arg.startswith("!"):
            arg = arg[1:]
        _auto_import_in_pdb_frame(pdb_instance, arg)
        return __original__(arg)


def _enable_terminal_pdb_hooks(pdb_instance, auto_importer=None):
    # Should be called after TerminalPdb.__init__().
    # Tested with IPython 5.8 with prompt_toolkit.
    logger.debug("_enable_terminal_pdb_hooks(%r)", pdb_instance)
    ptcomp = getattr(pdb_instance, "_ptcomp", None)
    completer = getattr(ptcomp, "ipy_completer", None)
    logger.debug("_enable_terminal_pdb_hooks(): completer=%r", completer)
    if completer is not None and auto_importer is not None:
        auto_importer._enable_completer_hooks(completer)


def _get_IPdb_class():
    """
    Get the IPython (core) Pdb class.
    """
    try:
        import IPython
    except ImportError:
        raise NoIPythonPackageError()
    try:
        # IPython 0.11+.  Tested with IPython 0.11, 0.12, 0.13, 1.0, 1.1, 1.2,
        # 2.0, 2.1, 2.2, 2.3, 2.4, 3.0, 3.1, 3.2, 4.0
        from IPython.core import debugger
        return debugger.Pdb
    except ImportError:
        pass
    try:
        # IPython 0.10
        from IPython import Debugger
        return Debugger.Pdb
    except ImportError:
        pass
    # IPython exists but couldn't figure out how to get Pdb.
    raise RuntimeError(
        "Couldn't get IPython Pdb.  "
        "Is your IPython version too old (or too new)?  "
        "IPython.__version__=%r" % (IPython.__version__))


def _get_TerminalPdb_class():
    """
    Get the IPython TerminalPdb class.
    """
    # The TerminalPdb subclasses the (core) Pdb class.  If the TerminalPdb
    # class is being used, then in that case we only need to advise
    # TerminalPdb stuff, not (core) Pdb stuff.  However, in some cases the
    # TerminalPdb class is not used even if it exists, so we advise the (core)
    # Pdb class separately.
    try:
        import IPython
        del IPython
    except ImportError:
        raise NoIPythonPackageError()
    try:
        from IPython.terminal.debugger import TerminalPdb
        return TerminalPdb
    except ImportError:
        pass
    raise RuntimeError("Couldn't get TerminalPdb")


def new_IPdb_instance():
    """
    Create a new Pdb instance.

    If IPython is available, then use IPython's Pdb.  Initialize a new IPython
    terminal application if necessary.

    If the IPython package is not installed in the system, then use regular Pdb.

    Enable the auto importer.

    :rtype:
      `Pdb`
    """
    logger.debug("new_IPdb_instance()")
    try:
        app = get_ipython_terminal_app_with_autoimporter()
    except Exception as e:
        if isinstance(e, NoIPythonPackageError) or e.__class__.__name__ == "MultipleInstanceError":
            logger.debug("%s: %s", type(e).__name__, e)
            from pdb import Pdb
            pdb_instance = Pdb()
            _enable_pdb_hooks(pdb_instance)
            _enable_terminal_pdb_hooks(pdb_instance)
            return pdb_instance
        else:
            raise
    pdb_class = _get_IPdb_class()
    logger.debug("new_IPdb_instance(): pdb_class=%s", pdb_class)
    color_scheme = _get_ipython_color_scheme(app)
    try:
        pdb_instance = pdb_class(completekey='tab', color_scheme=color_scheme)
    except TypeError:
        pdb_instance = pdb_class(completekey='tab')
    _enable_pdb_hooks(pdb_instance)
    _enable_terminal_pdb_hooks(pdb_instance)
    return pdb_instance


def _get_ipython_color_scheme(app):
    """
    Get the configured IPython color scheme.

    :type app:
      `TerminalIPythonApp`
    :param app:
      An initialized IPython terminal application.
    :rtype:
      ``str``
    """
    try:
        # Tested with IPython 0.11, 0.12, 0.13, 1.0, 1.1, 1.2, 2.0, 2.1, 2.2,
        # 2.3, 2.4, 3.0, 3.1, 3.2, 4.0.
        return app.shell.colors
    except AttributeError:
        pass
    try:
        # Tested with IPython 0.10.
        import IPython
        ipapi = IPython.ipapi.get()
        return ipapi.options.colors
    except AttributeError:
        pass
    import IPython
    raise RuntimeError(
        "Couldn't get IPython colors.  "
        "Is your IPython version too old (or too new)?  "
        "IPython.__version__=%r" % (IPython.__version__))


def print_verbose_tb(*exc_info):
    """
    Print a traceback, using IPython's ultraTB if possible.

    :param exc_info:
      3 arguments as returned by sys.exc_info().
    """
    if not exc_info:
        exc_info = sys.exc_info()
    elif len(exc_info) == 1 and isinstance(exc_info[0], tuple):
        exc_info, = exc_info
    if len(exc_info) != 3:
        raise TypeError(
            "Expected 3 items for exc_info; got %d" % len(exc_info))
    try:
        # Tested with IPython 0.11, 0.12, 0.13, 1.0, 1.1, 1.2, 2.0, 2.1, 2.2,
        # 2.3, 2.4, 3.0, 3.1, 3.2, 4.0.
        from IPython.core.ultratb import VerboseTB
    except ImportError:
        try:
            # Tested with IPython 0.10.
            from IPython.ultraTB import VerboseTB
        except ImportError:
            VerboseTB = None
    exc_type, exc_value, exc_tb = exc_info
    # TODO: maybe use ip.showtraceback() instead?
    if VerboseTB is not None:
        VerboseTB(include_vars=False)(exc_type, exc_value, exc_tb)
    else:
        import traceback
        def red(x):
            return "\033[0m\033[31;1m%s\033[0m" % (x,)
        exc_name = exc_type
        try:
            exc_name = exc_name.__name__
        except AttributeError:
            pass
        exc_name = str(exc_name)
        print(red("---------------------------------------------------------------------------"))
        print(red(exc_name.ljust(42)) + "Traceback (most recent call last)")
        traceback.print_tb(exc_tb)
        print()
        print("%s: %s" % (red(exc_name), exc_value),
              file=sys.stderr)
        print()


@contextmanager
def UpdateIPythonStdioCtx():
    """
    Context manager that updates IPython's cached stdin/stdout/stderr handles
    to match the current values of sys.stdin/sys.stdout/sys.stderr.
    """
    if "IPython" not in sys.modules:
        yield
        return

    import IPython

    if IPython.version_info[:1] >= (8,):
        yield
        return

    if "IPython.utils.io" in sys.modules:
        # Tested with IPython 0.11, 0.12, 0.13, 1.0, 1.1, 1.2, 2.0, 2.1, 2.2,
        # 2.3, 2.4, 3.0, 3.1, 3.2, 4.0.
        module = sys.modules["IPython.utils.io"]
        container = module
        IOStream = module.IOStream
    else:
        # IPython version too old or too new?
        # For now just silently do nothing.
        yield
        return
    old_stdin  = container.stdin
    old_stdout = container.stdout
    old_stderr = container.stderr
    try:
        container.stdin  = IOStream(sys.stdin)
        container.stdout = IOStream(sys.stdout)
        container.stderr = IOStream(sys.stderr)
        yield
    finally:
        container.stdin  = old_stdin
        container.stdout = old_stdout
        container.stderr = old_stderr



class _EnableState:
    DISABLING = "DISABLING"
    DISABLED  = "DISABLED"
    ENABLING  = "ENABLING"
    ENABLED   = "ENABLED"


class AutoImporter:
    """
    Auto importer enable state.

    The state is attached to an IPython "application".
    """

    db: ImportDB
    app: Any
    _state: _EnableState
    _disablers: List[Any]

    _errored: bool
    _ip: Any
    _ast_transformer: Any
    _autoimported_this_cell: Dict[Any, Any]

    def __new__(cls, arg=Ellipsis):
        """
        Get the AutoImporter for the given app, or create and assign one.

        :type arg:
          `AutoImporter`, `BaseIPythonApplication`, `InteractiveShell`
        """
        if isinstance(arg, AutoImporter):
            return arg
        # Check the type of the arg.  Avoid isinstance because it's so hard
        # to know where to import something from.
        # Todo: make this more robust.
        if arg is Ellipsis:
            app = _get_ipython_app()
            return cls._from_app(app)
        clsname = type(arg).__name__
        if "App" in clsname:
            return cls._from_app(arg)
        elif "Shell" in clsname:
            # If given an ``InteractiveShell`` argument, then get its parent app.
            # Tested with IPython 1.0, 1.2, 2.0, 2.1, 2.2, 2.3, 2.4, 3.0, 3.1,
            # 3.2, 4.0.
            if hasattr(arg, 'parent') and getattr(arg.parent, 'shell', None) is arg:
                app = arg.parent
                return cls._from_app(app)
            # Tested with IPython 0.10, 0.11, 0.12, 0.13.
            app = _get_ipython_app()
            if app.shell is arg:
                return cls._from_app(app)
            raise ValueError(
                "Got a shell instance %r but couldn't match it to an app"
                % (arg,))
        else:
            raise TypeError("AutoImporter(): unexpected %s" % (clsname,))

    @classmethod
    def _from_app(cls, app) -> 'AutoImporter':
        subapp = getattr(app, "subapp", None)
        if subapp is not None:
            app = subapp
        try:
            self = app.auto_importer
        except AttributeError:
            pass
        else:
            assert isinstance(self, cls)
            return self
        # Create a new instance and assign to the app.
        self = cls._construct(app)
        app.auto_importer = self
        self.db = ImportDB("")
        return self

    @classmethod
    def _construct(cls, app):
        """
        Create a new AutoImporter for ``app``.

        :type app:
          `IPython.core.application.BaseIPythonApplication`
        """
        self = object.__new__(cls)
        self.app = app
        logger.debug("Constructing %r for app=%r, subapp=%r", self, app,
                     getattr(app, "subapp", None))
        # Functions to call to disable the auto importer.
        self._disablers = []
        # Current enabling state.
        self._state = _EnableState.DISABLED
        # Whether there has been an error implying a bug in pyflyby code or a
        # problem with the import database.
        self._errored = False
        # A reference to the IPython shell object.
        self._ip = None
        # The AST transformer, if any (IPython 1.0+).
        self._ast_transformer = None
        # Dictionary of things we've attempted to autoimport for this cell.
        self._autoimported_this_cell = {}
        return self

    def enable(self, even_if_previously_errored=False):
        """
        Turn on the auto-importer in the current IPython session.
        """
        # Check that we are not enabled/enabling yet.
        if self._state is _EnableState.DISABLED:
            pass
        elif self._state is _EnableState.ENABLED:
            logger.debug("Already enabled")
            return
        elif self._state is _EnableState.ENABLING:
            logger.debug("Already enabling")
            return
        elif self._state is _EnableState.DISABLING:
            logger.debug("Still disabling (run disable() to completion first)")
            return
        else:
            raise AssertionError
        self.reset_state_new_cell()
        # Check if previously errored.
        if self._errored:
            if even_if_previously_errored:
                self._errored = False
            else:
                # Be conservative: Once we've had problems, don't try again
                # this session.  Exceptions in the interactive loop can be
                # annoying to deal with.
                logger.warning(
                    "Not reattempting to enable auto importer after earlier "
                    "error")
                return
        import IPython
        logger.debug("Enabling auto importer for IPython version %s, pid=%r",
                     IPython.__version__, os.getpid())
        logger.debug("enable(): state %s=>ENABLING", self._state)
        self._errored = False
        self._state = _EnableState.ENABLING
        self._safe_call(self._enable_internal)

    def _continue_enable(self):
        if self._state != _EnableState.ENABLING:
            logger.debug("_enable_internal(): state = %s", self._state)
            return
        logger.debug("Continuing enabling auto importer")
        self._safe_call(self._enable_internal)

    def _enable_internal(self):
        # Main enabling entry point.  This function can get called multiple
        # times, depending on what's been initialized so far.
        app = self.app
        assert app is not None
        if getattr(app, "subapp", None) is not None:
            app = app.subapp
            self.app = app
        logger.debug("app = %r", app)
        ok = True
        ok &= self._enable_initializer_hooks(app)
        ok &= self._enable_kernel_manager_hook(app)
        ok &= self._enable_shell_hooks(app)
        if ok:
            logger.debug("_enable_internal(): success!  state: %s=>ENABLED",
                         self._state)
            self._state = _EnableState.ENABLED
        elif self._pending_initializers:
            logger.debug("_enable_internal(): did what we can for now; "
                         "will enable more after further IPython initialization.  "
                         "state=%s", self._state)
        else:
            logger.debug("_enable_internal(): did what we can, but not "
                         "fully successful.  state: %s=>ENABLED",
                         self._state)
            self._state = _EnableState.ENABLED

    def _enable_initializer_hooks(self, app):
        # Hook initializers.  There are various things we want to hook, and
        # the hooking needs to be done at different times, depending on the
        # IPython version and the "app".  For example, for most versions of
        # IPython, terminal app, many things need to be done after
        # initialize()/init_shell(); on the other hand, in some cases
        # (e.g. IPython console), we need to do stuff *inside* the
        # initialization function.
        # Thus, we take a brute force approach: add hooks to a bunch of
        # places, if they seem to not have run yet, and each time add any
        # hooks that are ready to be added.
        ok = True
        pending = False
        ip = getattr(app, "shell", None)
        if ip is None:
            if hasattr(app, "init_shell"):
                @self._advise(app.init_shell)
                def init_shell_enable_auto_importer():
                    __original__()
                    logger.debug("init_shell() completed")
                    ip = app.shell
                    if ip is None:
                        logger.debug("Aborting enabling AutoImporter: "
                                     "even after init_shell(), "
                                     "still no shell in app=%r", app)
                        return
                    self._continue_enable()
            elif not hasattr(app, "shell") and hasattr(app, "kernel_manager"):
                logger.debug("No shell applicable; ok because using kernel manager")
                pass
            else:
                logger.debug("App shell missing and no init_shell() to advise")
                ok = False
            if hasattr(app, "initialize_subcommand"):
                # Hook the subapp, if any.  This requires some cleverness:
                # 'ipython console' requires us to do some stuff *before*
                # initialize() is called on the new app, while 'ipython
                # notebook' requires us to do stuff *after* initialize() is
                # called.
                @self._advise(app.initialize_subcommand)
                def init_subcmd_enable_auto_importer(*args, **kwargs):
                    logger.debug("initialize_subcommand()")
                    from IPython.core.application import Application
                    @advise((Application, "instance"))
                    def app_instance_enable_auto_importer(cls, *args, **kwargs):
                        logger.debug("%s.instance()", cls.__name__)
                        app = __original__(cls, *args, **kwargs)
                        if app != self.app:
                            self.app = app
                            self._continue_enable()
                        return app
                    try:
                        __original__(*args, **kwargs)
                    finally:
                        app_instance_enable_auto_importer.unadvise()
                    self._continue_enable()
            pending = True
        if (hasattr(ip, "post_config_initialization") and
            not hasattr(ip, "rl_next_input")):
            # IPython 0.10 might not be ready to hook yet because we're called
            # from the config phase, and certain stuff (like Completer) is set
            # up in post-config.  Re-run after post_config_initialization.
            # Kludge: post_config_initialization() sets ip.rl_next_input=None,
            # so detect whether it's been run by checking for that attribute.
            @self._advise(ip.post_config_initialization)
            def post_config_enable_auto_importer():
                __original__()
                logger.debug("post_config_initialization() completed")
                if not hasattr(ip, "rl_next_input"):
                    # Post-config initialization failed?
                    return
                self._continue_enable()
            pending = True
        self._pending_initializers = pending
        return ok

    def _enable_kernel_manager_hook(self, app):
        # For IPython notebook, by the time we get here, there's generally a
        # kernel_manager already assigned, but kernel_manager.start_kernel()
        # hasn't been called yet.  Hook app.kernel_manager.start_kernel().
        kernel_manager = getattr(app, "kernel_manager", None)
        ok = True
        if kernel_manager is not None:
            ok &= self._enable_start_kernel_hook(kernel_manager)
        # For IPython console, a single function constructs the kernel_manager
        # and then immediately calls kernel_manager.start_kernel().  The
        # easiest way to intercept start_kernel() is by installing a hook
        # after the kernel_manager is constructed.
        if getattr(app, "kernel_manager_class", None) is not None:
            @self._advise((app, "kernel_manager_class"))
            def kernel_manager_class_with_autoimport(*args, **kwargs):
                logger.debug("kernel_manager_class_with_autoimport()")
                kernel_manager = __original__(*args, **kwargs)
                self._enable_start_kernel_hook(kernel_manager)
                return kernel_manager
        # It's OK if no kernel_manager nor kernel_manager_class; this is the
        # typical case, when using regular IPython terminal console (not
        # IPython notebook/console).
        return True

    def _enable_start_kernel_hook(self, kernel_manager):
        # Various IPython versions have different 'main' commands called from
        # here, e.g.
        #   IPython 2: IPython.kernel.zmq.kernelapp.main
        #   IPython 3: IPython.kernel.__main__
        #   IPython 4: ipykernel.__main__
        # These essentially all do 'kernelapp.launch_new_instance()' (imported
        # from different places).  We hook the guts of that to enable the
        # autoimporter.
        new_cmd = [
            '-c',
            'from pyflyby._interactive import start_ipython_kernel_with_autoimporter; '
            'start_ipython_kernel_with_autoimporter()'
        ]
        try:
            # Tested with Jupyter/IPython 4.0
            from jupyter_client.manager import KernelManager as JupyterKernelManager
        except ImportError:
            pass
        else:
            @self._advise(kernel_manager.start_kernel)
            def start_kernel_with_autoimport_jupyter(*args, **kwargs):
                logger.debug("start_kernel()")
                # Advise format_kernel_cmd(), which is the function that
                # computes the command line for a subprocess to run a new
                # kernel.  Note that we advise the method on the class, rather
                # than this instance of kernel_manager, because start_kernel()
                # actually creates a *new* KernelInstance for this.
                @advise(JupyterKernelManager.format_kernel_cmd)
                def format_kernel_cmd_with_autoimport(*args, **kwargs):
                    result = __original__(*args, **kwargs)
                    logger.debug("intercepting format_kernel_cmd(): orig = %r", result)
                    if (len(result) >= 3 and
                        result[1] == '-m' and
                        result[2] in ['ipykernel', 'ipykernel_launcher']):
                        result[1:3] = new_cmd
                        logger.debug("intercepting format_kernel_cmd(): new = %r", result)
                        return result
                    else:
                        logger.debug("intercepting format_kernel_cmd(): unexpected output; not modifying it")
                        return result
                try:
                    return __original__(*args, **kwargs)
                finally:
                    format_kernel_cmd_with_autoimport.unadvise()
            return True
        logger.debug("Couldn't enable start_kernel hook")
        return False

    def _enable_shell_hooks(self, app):
        """
        Enable hooks to run auto_import before code execution.
        """
        # Check again in case this was registered delayed
        if self._state != _EnableState.ENABLING:
            return False
        try:
            ip = app.shell
        except AttributeError:
            logger.debug("_enable_shell_hooks(): no shell at all")
            return True
        if ip is None:
            logger.debug("_enable_shell_hooks(): no shell yet")
            return False
        logger.debug("Enabling IPython shell hooks, shell=%r", ip)
        self._ip = ip
        # Notes on why we hook what we hook:
        #
        # There are many different places within IPython we can consider
        # hooking/advising, depending on the version:
        #   * ip.input_transformer_manager.logical_line_transforms
        #   * ip.compile.ast_parse (IPython 0.12+)
        #   * ip.run_ast_nodes (IPython 0.11+)
        #   * ip.runsource (IPython 0.10)
        #   * ip.prefilter_manager.checks
        #   * ip.prefilter_manager.handlers["auto"]
        #   * ip.ast_transformers
        #   * ip.hooks['pre_run_code_hook']
        #   * ip._ofind
        #
        # We choose to hook in two places: (1) _ofind and (2)
        # ast_transformers.  The motivation follows.  We want to handle
        # auto-imports for all of these input cases:
        #   (1) "foo.bar"
        #   (2) "arbitrarily_complicated_stuff((lambda: foo.bar)())"
        #   (3) "foo.bar?", "foo.bar??" (pinfo/pinfo2)
        #   (4) "foo.bar 1, 2" => "foo.bar(1, 2)" (autocall)
        #
        # Case 1 is the easiest and can be handled by nearly any method.  Case
        # 2 must be done either as a prefilter or as an AST transformer.
        # Cases 3 and 4 must be done either as an input line transformer or by
        # monkey-patching _ofind, because by the time the
        # prefilter/ast_transformer is called, it's too late.
        #
        # To handle case 2, we use an AST transformer (for IPython > 1.0), or
        # monkey-patch one of the compilation steps (ip.compile for IPython
        # 0.10 and ip.run_ast_nodes for IPython 0.11-0.13).
        # prefilter_manager.checks() is the "supported" way to add a
        # pre-execution hook, but it only works for single lines, not for
        # multi-line cells.  (There is no explanation in the IPython source
        # for why prefilter hooks are seemingly intentionally skipped for
        # multi-line cells).
        #
        # To handle cases 3/4 (pinfo/autocall), we choose to advise _ofind.
        # This is a private function that is called by both pinfo and autocall
        # code paths.  (Alternatively, we could have added something to the
        # logical_line_transforms.  The downside of that is that we would need
        # to re-implement all the parsing perfectly matching IPython.
        # Although monkey-patching is in general bad, it seems the lesser of
        # the two evils in this case.)
        #
        # Since we have two invocations of auto_import(), case 1 is
        # handled twice.  That's fine, because it runs quickly.
        ok = True
        ok &= self._enable_reset_hook(ip)
        ok &= self._enable_ofind_hook(ip)
        ok &= self._enable_ast_hook(ip)
        ok &= self._enable_time_hook(ip)
        ok &= self._enable_timeit_hook(ip)
        ok &= self._enable_prun_hook(ip)
        ok &= self._enable_completion_hook(ip)
        ok &= self._enable_run_hook(ip)
        ok &= self._enable_debugger_hook(ip)
        ok &= self._enable_ipython_shell_bugfixes(ip)
        return ok

    def _enable_reset_hook(self, ip):
        # Register a hook that resets autoimporter state per input cell.
        # The only per-input-cell state we currently have is the recording of
        # which autoimports we've attempted but failed.  We keep track of this
        # to avoid multiple error messages for a single import, in case of
        # overlapping hooks.
        # Note: Some of the below approaches (both registering an
        # input_transformer_manager hook or advising reset()) cause the reset
        # function to get called twice per cell.  This seems like an
        # unintentional repeated call in IPython itself.  This is harmless for
        # us, since doing an extra reset shouldn't hurt.
        if hasattr(ip, "input_transformers_post"):
            # In IPython 7.0+, the input transformer API changed.
            def reset_auto_importer_state(line):
                # There is a bug in IPython that causes the transformer to be
                # called multiple times
                # (https://github.com/ipython/ipython/issues/11714). Until it
                # is fixed, workaround it by skipping one of the calls.
                stack = inspect.stack()
                if any([
                        stack[3].function == 'run_cell_async',
                        # These are the other places it is called.
                        # stack[3].function == 'should_run_async',
                        # stack[1].function == 'check_complete'
                ]):
                    return line
                logger.debug("reset_auto_importer_state(%r)", line)
                self.reset_state_new_cell()
                return line
            # on IPython 7.17 (July 2020) or above, the check_complete
            # path of the code will not call  transformer that have this magic attribute
            # when trying to check whether the code is complete.
            reset_auto_importer_state.has_side_effect = True
            ip.input_transformers_cleanup.append(reset_auto_importer_state)
            return True
        elif hasattr(ip, "input_transformer_manager"):
            # Tested with IPython 1.0, 1.2, 2.0, 2.1, 2.2, 2.3, 2.4, 3.0, 3.1,
            # 3.2, 4.0.
            class ResetAutoImporterState(object):
                def push(self_, line):
                    return line
                def reset(self_):
                    logger.debug("ResetAutoImporterState.reset()")
                    self.reset_state_new_cell()
            t = ResetAutoImporterState()
            transforms = ip.input_transformer_manager.python_line_transforms
            transforms.append(t)
            def unregister_input_transformer():
                try:
                    transforms.remove(t)
                except ValueError:
                    logger.info(
                        "Couldn't remove python_line_transformer hook")
            self._disablers.append(unregister_input_transformer)
            return True
        elif hasattr(ip, "input_splitter"):
            # Tested with IPython 0.13.  Also works with later versions, but
            # for those versions, we can use a real hook instead of advising.
            @self._advise(ip.input_splitter.reset)
            def reset_input_splitter_and_autoimporter_state():
                logger.debug("reset_input_splitter_and_autoimporter_state()")
                self.reset_state_new_cell()
                return __original__()
            return True
        else:
            logger.debug("Couldn't enable reset hook")
            return False

    def _enable_ofind_hook(self, ip):
        """
        Enable a hook of _ofind(), which is used for pinfo, autocall, etc.
        """
        # Advise _ofind.
        if hasattr(ip, "_ofind"):
            # Tested with IPython 0.10, 0.11, 0.12, 0.13, 1.0, 1.2, 2.0, 2.3,
            # 2.4, 3.0, 3.1, 3.2, 4.0.
            @self._advise(ip._ofind)
            def ofind_with_autoimport(oname, namespaces=None):
                logger.debug("_ofind(oname=%r, namespaces=%r)", oname, namespaces)
                is_multiline = False
                if hasattr(ip, "buffer"):
                    # In IPython 0.10, _ofind() gets called for each line of a
                    # multiline input.  Skip them.
                    is_multiline = len(ip.buffer) > 0
                if namespaces is None:
                    namespaces = _ipython_namespaces(ip)
                is_network_request = False
                frame = inspect.currentframe()
                # jupyter_lab_completer seem to send inspect request when
                # cycling through completions which trigger import.
                # We cannot differentiate those from actual inspect when
                # clicking on an object.
                # So for now when we see the inspect request comes from
                # ipykernel, we just don't autoimport
                while frame is not None:
                    if "ipykernel/ipkernel.py" in inspect.getframeinfo(frame).filename:
                        is_network_request = True
                        break
                    frame = frame.f_back
                if (
                    not is_multiline
                    and is_identifier(oname, dotted=True)
                    and not is_network_request
                ):
                    self.auto_import(
                        str(oname), [ns for nsname, ns in namespaces][::-1]
                    )
                result = __original__(oname, namespaces=namespaces)
                return result
            return True
        else:
            logger.debug("Couldn't enable ofind hook")
            return False

    def _enable_ast_hook(self, ip):
        """
        Enable a hook somewhere in the source => parsed AST => compiled code
        pipeline.
        """
        # Register an AST transformer.
        if hasattr(ip, 'ast_transformers'):
            logger.debug("Registering an ast_transformer")
            # First choice: register a formal ast_transformer.
            # Tested with IPython 1.0, 1.2, 2.0, 2.3, 2.4, 3.0, 3.1, 3.2, 4.0.
            class _AutoImporter_ast_transformer(object):
                """
                A NodeVisitor-like wrapper around ``auto_import_for_ast`` for
                the API that IPython 1.x's ``ast_transformers`` needs.
                """
                def visit(self_, node):
                    # We don't actually transform the node; we just use
                    # the ast_transformers mechanism instead of the
                    # prefilter mechanism as an optimization to avoid
                    # re-parsing the text into an AST.
                    #
                    # We use raise_on_error=False to avoid propagating any
                    # exceptions here.  That would cause IPython to try to
                    # remove the ast_transformer.  On error, we've already
                    # done that ourselves.
                    logger.debug("_AutoImporter_ast_transformer.visit()")
                    self.auto_import(node, raise_on_error=False)
                    return node
            self._ast_transformer = t = _AutoImporter_ast_transformer()
            ip.ast_transformers.append(t)
            def unregister_ast_transformer():
                try:
                    ip.ast_transformers.remove(t)
                except ValueError:
                    logger.info(
                        "Couldn't remove ast_transformer hook - already gone?")
                self._ast_transformer = None
            self._disablers.append(unregister_ast_transformer)
            return True
        elif hasattr(ip, "run_ast_nodes"):
            # Second choice: advise the run_ast_nodes() function.  Tested with
            # IPython 0.11, 0.12, 0.13.  This is the most robust way available
            # for those versions.
            # (ip.compile.ast_parse also works in IPython 0.12-0.13; no major
            # flaw, but might as well use the same mechanism that works in
            # 0.11.)
            @self._advise(ip.run_ast_nodes)
            def run_ast_nodes_with_autoimport(nodelist, *args, **kwargs):
                logger.debug("run_ast_nodes")
                ast_node = ast.Module(nodelist)
                self.auto_import(ast_node)
                return __original__(nodelist, *args, **kwargs)
            return True
        elif hasattr(ip, 'compile'):
            # Third choice: Advise ip.compile.
            # Tested with IPython 0.10.
            # We don't hook prefilter because that gets called once per line,
            # not per multiline code.
            # We don't hook runsource because that gets called incrementally
            # with partial multiline source until the source is complete.
            @self._advise((ip, "compile"))
            def compile_with_autoimport(source, filename="<input>",
                                        symbol="single"):
                result = __original__(source, filename, symbol)
                if result is None:
                    # The original ip.compile is an instance of
                    # codeop.CommandCompiler.  CommandCompiler.__call__
                    # returns None if the source is a possibly incomplete
                    # multiline block of code.  In that case we don't
                    # autoimport yet.
                    pass
                else:
                    # Got full code that our caller, runsource, will execute.
                    self.auto_import(source)
                return result
            return True
        else:
            logger.debug("Couldn't enable parse hook")
            return False

    def _enable_time_hook(self, ip):
        """
        Enable a hook so that %time will autoimport.
        """
        # For IPython 1.0+, the ast_transformer takes care of it.
        if self._ast_transformer:
            return True
        # Otherwise, we advise %time to temporarily override the compile()
        # builtin within it.
        if hasattr(ip, 'magics_manager'):
            # Tested with IPython 0.13.  (IPython 1.0+ also has
            # magics_manager, but for those versions, ast_transformer takes
            # care of %time.)
            line_magics = ip.magics_manager.magics['line']
            @self._advise((line_magics, 'time'))
            def time_with_autoimport(*args, **kwargs):
                logger.debug("time_with_autoimport()")
                wrapped = FunctionWithGlobals(
                    __original__, compile=self.compile_with_autoimport)
                return wrapped(*args, **kwargs)
            return True
        else:
            logger.debug("Couldn't enable time hook")
            return False

    def _enable_timeit_hook(self, ip):
        """
        Enable a hook so that %timeit will autoimport.
        """
        # For IPython 1.0+, the ast_transformer takes care of it.
        if self._ast_transformer:
            return True
        # Otherwise, we advise %timeit to temporarily override the compile()
        # builtin within it.
        if hasattr(ip, 'magics_manager'):
            # Tested with IPython 0.13.  (IPython 1.0+ also has
            # magics_manager, but for those versions, ast_transformer takes
            # care of %timeit.)
            line_magics = ip.magics_manager.magics['line']
            @self._advise((line_magics, 'timeit'))
            def timeit_with_autoimport(*args, **kwargs):
                logger.debug("timeit_with_autoimport()")
                wrapped = FunctionWithGlobals(
                    __original__, compile=self.compile_with_autoimport)
                return wrapped(*args, **kwargs)
            return True
        else:
            logger.debug("Couldn't enable timeit hook")
            return False

    def _enable_prun_hook(self, ip):
        """
        Enable a hook so that %prun will autoimport.
        """
        if hasattr(ip, 'magics_manager'):
            # Tested with IPython 1.0, 1.1, 1.2, 2.0, 2.1, 2.2, 2.3, 2.4, 3.0,
            # 3.1, 3.2, 4.0.
            line_magics = ip.magics_manager.magics['line']
            execmgr = get_method_self(line_magics['prun'])#.im_self
            if hasattr(execmgr, "_run_with_profiler"):
                @self._advise(execmgr._run_with_profiler)
                def run_with_profiler_with_autoimport(code, opts, namespace):
                    logger.debug("run_with_profiler_with_autoimport()")
                    self.auto_import(code, [namespace])
                    return __original__(code, opts, namespace)
                return True
            else:
                # Tested with IPython 0.13.
                class ProfileFactory_with_autoimport(object):
                    def Profile(self_, *args):
                        import profile
                        p = profile.Profile()
                        @advise(p.runctx)
                        def runctx_with_autoimport(cmd, globals, locals):
                            self.auto_import(cmd, [globals, locals])
                            return __original__(cmd, globals, locals)
                        return p
                @self._advise((line_magics, 'prun'))
                def prun_with_autoimport(*args, **kwargs):
                    logger.debug("prun_with_autoimport()")
                    wrapped = FunctionWithGlobals(
                        __original__, profile=ProfileFactory_with_autoimport())
                    return wrapped(*args, **kwargs)
                return True
        else:
            logger.debug("Couldn't enable prun hook")
            return False


    def _enable_completer_hooks(self, completer):
        # Hook a completer instance.
        #
        # This is called:
        #   - initially when enabling pyflyby
        #   - each time we enter the debugger, since each Pdb instance has its
        #     own completer
        #
        # There are a few different places within IPython we can consider
        # hooking/advising:
        #   * ip.completer.custom_completers / ip.set_hook("complete_command")
        #   * ip.completer.python_matches
        #   * ip.completer.global_matches
        #   * ip.completer.attr_matches
        #   * ip.completer.python_func_kw_matches
        #
        # The "custom_completers" list, which set_hook("complete_command")
        # manages, is not useful because that only works for specific commands.
        # (A "command" refers to the first word on a line, such as "cd".)
        #
        # We avoid advising attr_matcher() and minimise inference with
        # global_matcher(), because these are not public API hooks,
        # and contain a lot of logic which would need to be reproduced
        # here for high quality completions in edge cases.
        #
        # Instead, we hook into three public APIs:
        #   * generics.complete_object - for attribute completion
        #   * global_namespace - for completion of modules before they get imported
        #     (in the `global_matches` context only)
        #   * auto_import_method - for auto-import
        logger.debug("_enable_completer_hooks(%r)", completer)

        if hasattr(completer, "policy_overrides"):
            # `policy_overrides` and `auto_import_method` were added in IPython 9.3
            old_policy = completer.policy_overrides.copy()
            old_auto_import_method = completer.auto_import_method

            completer.policy_overrides.update({"allow_auto_import": True})
            completer.auto_import_method = "pyflyby._interactive._auto_import_hook"

            def disable_custom_completer_policies():
                completer.policy_overrides = old_policy
                completer.auto_import_method = old_auto_import_method

            self._disablers.append(disable_custom_completer_policies)

        if getattr(completer, 'use_jedi', False) and hasattr(completer, 'python_matcher'):
            # IPython 6.0+ uses jedi completion by default, which bypasses
            # the global and attr matchers. For now we manually reenable
            # them. A TODO would be to hook the Jedi completer itself.
            if completer.python_matcher not in completer.matchers:
                @self._advise(type(completer).matchers)
                def matchers_with_python_matcher(completer):
                    return __original__.fget(completer) + [completer.python_matcher]

        @self._advise(completer.global_matches)
        def global_matches_with_autoimport(name):
            old_global_namespace = completer.global_namespace
            completer.global_namespace = NamespaceWithPotentialImports(
                old_global_namespace,
                ip=self._ip
            )
            try:
                return self._safe_call(__original__, name)
            finally:
                completer.global_namespace = old_global_namespace

        from IPython.utils import generics
        object_hook_enabled = True

        @generics.complete_object.register(object)
        def complete_object_hook(obj, words):
            if not object_hook_enabled:
                return words
            with InterceptPrintsDuringPromptCtx(self._ip):
                logger.debug("complete_object_hook(%r)", obj)
                # Get the database of known imports.
                db = ImportDB.interpret_arg(None, target_filename=".")
                known = db.known_imports
                results = set(words)
                pname = obj.__name__
                # Is it a package/module?
                if sys.modules.get(pname, Ellipsis) is obj:
                    # Add known_imports entries from the database.
                    results.update(known.member_names.get(pname, []))
                    # Get the module handle.  Note that we use ModuleHandle() on the
                    # *name* of the module (``pname``) instead of the module instance
                    # (``obj``).  Using the module instance normally works, but
                    # breaks if the module hackily replaced itself with a pseudo
                    # module (e.g. https://github.com/josiahcarlson/mprop).
                    pmodule = ModuleHandle(pname)
                    # Add importable submodules.
                    results.update([m.name.parts[-1] for m in pmodule.submodules])
                results = sorted([r for r in results])
                return results

        def disable_custom_completer_object_hook():
            nonlocal object_hook_enabled
            object_hook_enabled = False

        self._disablers.append(disable_custom_completer_object_hook)

        return True

    def _enable_completion_hook(self, ip):
        """
        Enable a tab-completion hook.
        """
        return self._enable_completer_hooks(getattr(ip, "Completer", None))

    def _enable_run_hook(self, ip):
        """
        Enable a hook so that %run will autoimport.
        """
        if hasattr(ip, "safe_execfile"):
            # Tested with IPython 0.10, 0.11, 0.12, 0.13, 1.0, 1.2, 2.0, 2.3,
            # 2.4, 3.0, 3.1, 3.2, 4.0.
            @self._advise(ip.safe_execfile)
            def safe_execfile_with_autoimport(filename,
                                              globals=None, locals=None,
                                              **kwargs):
                logger.debug("safe_execfile %r", filename)
                if globals is None:
                    globals = {}
                if locals is None:
                    locals = globals
                namespaces = [globals, locals]
                try:
                    block = PythonBlock(Filename(filename))
                    ast_node = block.ast_node
                    self.auto_import(ast_node, namespaces)
                except Exception as e:
                    logger.error("%s: %s", type(e).__name__, e)
                return __original__(filename, *namespaces, **kwargs)
            return True
        else:
            logger.debug("Couldn't enable execfile hook")
            return False

    def _enable_debugger_hook(self, ip):
        try:
            Pdb = _get_IPdb_class()
        except Exception as e:
            logger.debug("Couldn't locate Pdb class: %s: %s",
                         type(e).__name__, e)
            return False
        try:
            TerminalPdb = _get_TerminalPdb_class()
        except Exception as e:
            logger.debug("Couldn't locate TerminalPdb class: %s: %s",
                         type(e).__name__, e)
            TerminalPdb = None
        @contextmanager
        def HookPdbCtx():
            def Pdb_with_autoimport(self_pdb, *args):
                __original__(self_pdb, *args)
                _enable_pdb_hooks(self_pdb)
            def TerminalPdb_with_autoimport(self_pdb, *args):
                __original__(self_pdb, *args)
                _enable_terminal_pdb_hooks(self_pdb, self)
            with AdviceCtx(Pdb.__init__, Pdb_with_autoimport):
                if TerminalPdb is None:
                    yield
                else:
                    with AdviceCtx(TerminalPdb.__init__, TerminalPdb_with_autoimport):
                        yield
        iptb = getattr(ip, "InteractiveTB", None)
        ok = True
        if hasattr(iptb, "debugger"):
            # Hook ip.InteractiveTB.debugger().  This implements auto
            # importing for "%debug" (postmortem mode).
            # Tested with IPython 0.10, 0.11, 0.12, 0.13, 1.0, 1.1, 1.2, 2.0,
            # 2.1, 2.2, 2.3, 2.4, 3.0, 3.1, 3.2, 4.0.
            @self._advise(iptb.debugger)
            def debugger_with_autoimport(*args, **kwargs):
                with HookPdbCtx():
                    return __original__(*args, **kwargs)
        else:
            ok = False
        if hasattr(ip, 'magics_manager'):
            # Hook ExecutionMagics._run_with_debugger().  This implements auto
            # importing for "%debug <statement>".
            # Tested with IPython 1.0, 1.1, 1.2, 2.0, 2.1, 2.2, 2.3, 2.4, 3.0,
            # 3.1, 3.2, 4.0, 5.8.
            line_magics = ip.magics_manager.magics['line']
            execmgr = get_method_self(line_magics['debug'])
            if hasattr(execmgr, "_run_with_debugger"):
                @self._advise(execmgr._run_with_debugger)
                def run_with_debugger_with_autoimport(code, code_ns,
                                                      filename=None,
                                                      *args, **kwargs):
                    db = ImportDB.get_default(filename or ".")
                    auto_import(code, namespaces=[code_ns], db=db)
                    with HookPdbCtx():
                        return __original__(code, code_ns, filename,
                                            *args, **kwargs
                        )
            else:
                # IPython 0.13 and earlier don't have "%debug <statement>".
                pass
        else:
            ok = False
        return ok


    def _enable_ipython_shell_bugfixes(self, ip):
        """
        Enable some advice that's actually just fixing bugs in IPython.
        """
        # IPython 2.x on Python 2.x has a bug where 'run -n' doesn't work
        # because it uses Unicode for the module name.  This is a bug in
        # IPython itself ("run -n" is plain broken for ipython-2.x on
        # python-2.x); we patch it here.
        return True

    def disable(self):
        """
        Turn off auto-importer in the current IPython session.
        """
        if self._state is _EnableState.DISABLED:
            logger.debug("disable(): already disabled")
            return
        logger.debug("disable(): state: %s=>DISABLING", self._state)
        self._state = _EnableState.DISABLING
        while self._disablers:
            f = self._disablers.pop(-1)
            try:
                f()
            except Exception as e:
                self._errored = True
                logger.error("Error while disabling: %s: %s", type(e).__name__, e)
                if logger.debug_enabled:
                    raise
                else:
                    logger.info(
                        "Set the env var PYFLYBY_LOG_LEVEL=DEBUG to debug.")
        logger.debug("disable(): state: %s=>DISABLED", self._state)
        self._state = _EnableState.DISABLED

    def _safe_call(self, function, *args, **kwargs):
        on_error = kwargs.pop("on_error", None)
        raise_on_error: Union[bool, Literal["if_debug"]] = kwargs.pop(
            "raise_on_error", "if_debug"
        )
        if self._errored:
            # If we previously errored, then we should already have
            # unregistered the hook that led to here.  However, in some corner
            # cases we can get called one more time.  If so, go straight to
            # the on_error case.
            pass
        else:
            try:
                return function(*args, **kwargs)
            except Exception as e:
                # Something went wrong.  Remember that we've had a problem.
                self._errored = True
                logger.error("%s: %s", type(e).__name__, e)
                if not logger.debug_enabled:
                    logger.info(
                        "Set the env var PYFLYBY_LOG_LEVEL=DEBUG to debug.")
                logger.warning("Disabling pyflyby auto importer.")
                # Disable everything.  If something's broken, chances are
                # other stuff is broken too.
                try:
                    self.disable()
                except Exception as e2:
                    logger.error("Error trying to disable: %s: %s",
                                 type(e2).__name__, e2)
                # Raise or print traceback in debug mode.
                if raise_on_error is True:
                    raise
                elif raise_on_error == 'if_debug':
                    if logger.debug_enabled:
                        if type(e) == SyntaxError:
                            # The traceback for SyntaxError tends to get
                            # swallowed, so print it out now.
                            import traceback
                            traceback.print_exc()
                        raise
                elif raise_on_error is False:
                    if logger.debug_enabled:
                        import traceback
                        traceback.print_exc()
                else:
                    logger.error("internal error: invalid raise_on_error=%r",
                                 raise_on_error)
        # Return what user wanted to in case of error.
        if on_error:
            return on_error(*args, **kwargs)
        else:
            return None # just to be explicit

    def reset_state_new_cell(self):
        # Reset the state for a new cell.
        if logger.debug_enabled:
            autoimported = self._autoimported_this_cell
            logger.debug("reset_state_new_cell(): previously autoimported: "
                         "succeeded=%s, failed=%s",
                         sorted([k for k,v in autoimported.items() if v]),
                         sorted([k for k,v in autoimported.items() if not v]))
        self._autoimported_this_cell = {}

    def auto_import(
        self,
        arg,
        namespaces=None,
        raise_on_error: Union[bool, Literal["if_debug"]] = "if_debug",
        on_error=None,
    ):
        if namespaces is None:
            namespaces = get_global_namespaces(self._ip)

        def post_import_hook(imp):
            if not str(imp).startswith(PYFLYBY_LAZY_LOAD_PREFIX):
                send_comm_message(MISSING_IMPORTS, {"missing_imports": str(imp)})

        return self._safe_call(
            auto_import, arg=arg, namespaces=namespaces,
            extra_db=self.db,
            autoimported=self._autoimported_this_cell,
            raise_on_error=raise_on_error, on_error=on_error,
            post_import_hook=post_import_hook)

    def compile_with_autoimport(self, src, filename, mode, flags=0):
        logger.debug("compile_with_autoimport(%r)", src)
        ast_node = compile(src, filename, mode, flags|ast.PyCF_ONLY_AST,
                           dont_inherit=True)
        self.auto_import(ast_node)
        if flags & ast.PyCF_ONLY_AST:
            return ast_node
        else:
            return compile(ast_node, filename, mode, flags, dont_inherit=True)

    def _advise(self, joinpoint):
        def advisor(f):
            aspect = Aspect(joinpoint)
            if aspect.advise(f, once=True):
                self._disablers.append(aspect.unadvise)
        return advisor



def enable_auto_importer(if_no_ipython='raise'):
    """
    Turn on the auto-importer in the current IPython application.

    :param if_no_ipython:
      If we are not inside IPython and if_no_ipython=='ignore', then silently
      do nothing.
      If we are not inside IPython and if_no_ipython=='raise', then raise
      NoActiveIPythonAppError.
    """
    try:
        app = _get_ipython_app()
    except NoActiveIPythonAppError:
        if if_no_ipython=='ignore':
            return
        else:
            raise
    auto_importer = AutoImporter(app)
    auto_importer.enable()


def disable_auto_importer():
    """
    Turn off the auto-importer in the current IPython application.
    """
    try:
        app = _get_ipython_app()
    except NoActiveIPythonAppError:
        return
    auto_importer = AutoImporter(app)
    auto_importer.disable()


def load_ipython_extension(arg=Ellipsis):
    """
    Turn on pyflyby features, including the auto-importer, for the given
    IPython shell.

    Clear the ImportDB cache of known-imports.

    This function is used by IPython's extension mechanism.

    To load pyflyby in an existing IPython session, run::

      In [1]: %load_ext pyflyby

    To refresh the imports database (if you modified ~/.pyflyby), run::

      In [1]: %reload_ext pyflyby

    To load pyflyby automatically on IPython startup, append to
    ~/.ipython/profile_default/ipython_config.py::
      c.InteractiveShellApp.extensions.append("pyflyby")

    :type arg:
      ``InteractiveShell``
    :see:
      http://ipython.org/ipython-doc/dev/config/extensions/index.html
    """
    logger.debug("load_ipython_extension() called for %s",
                 os.path.dirname(__file__))
    # Turn on the auto-importer.
    auto_importer = AutoImporter(arg)
    if arg is not Ellipsis:
        arg._auto_importer = auto_importer
    auto_importer.enable(even_if_previously_errored=True)
    # Clear ImportDB cache.
    ImportDB.clear_default_cache()
    # Clear the set of errored imports.
    clear_failed_imports_cache()
    # Enable debugging tools.  These aren't IPython-specific, and are better
    # put in usercustomize.py.  But this is a convenient way for them to be
    # loaded.  They're fine to run again even if they've already been run via
    # usercustomize.py.
    from ._dbg import (enable_faulthandler,
                       enable_signal_handler_debugger,
                       enable_sigterm_handler,
                       add_debug_functions_to_builtins)
    enable_faulthandler()
    enable_signal_handler_debugger()
    enable_sigterm_handler(on_existing_handler='keep_existing')
    add_debug_functions_to_builtins(add_deprecated=False)
    inject_dynamic_import()
    initialize_comms()


def unload_ipython_extension(arg=Ellipsis):
    """
    Turn off pyflyby features, including the auto-importer.

    This function is used by IPython's extension mechanism.

    To unload interactively, run::

      In [1]: %unload_ext pyflyby
    """
    logger.debug("unload_ipython_extension() called for %s",
                 os.path.dirname(__file__))
    auto_importer = AutoImporter(arg)
    auto_importer.disable()
    remove_comms()
    # TODO: disable signal handlers etc.<|MERGE_RESOLUTION|>--- conflicted
+++ resolved
@@ -20,15 +20,9 @@
 
 from   pyflyby._autoimp         import (ScopeStack,
                                         auto_import,
-<<<<<<< HEAD
-                                        clear_failed_imports_cache,
-                                        load_symbol)
-from   pyflyby._dynimp          import (inject as inject_dynamic_import,
-=======
                                         auto_import_symbol,
                                         clear_failed_imports_cache)
-from   pyflyby._dynimp          import (inject as inject_dynamic_import, 
->>>>>>> acd13e77
+from   pyflyby._dynimp          import (inject as inject_dynamic_import,
                                         PYFLYBY_LAZY_LOAD_PREFIX)
 from   pyflyby._comms           import (initialize_comms, remove_comms,
                                         send_comm_message, MISSING_IMPORTS)
@@ -783,62 +777,9 @@
                 if '.' not in name:
                     results.add(name)
         results.update(known.member_names.get("", []))
-<<<<<<< HEAD
-        results.update(ModuleHandle.list())
-        results = sorted([r for r in results if r.startswith(attrname)])
-
-    elif len(splt) == 2:
-        # Check members, including known sub-modules and importable sub-modules.
-        pname = splt[0]
-        if allow_eval:
-            # Evaluate the parent, with autoimporting.
-            ns_g, ns_l = namespaces.merged_to_two()
-            # TODO: only catch exceptions around the eval, not the other stuff
-            # (loading import db, etc).
-            try:
-                parent = auto_eval(pname, globals=ns_g, locals=ns_l, db=db)
-            except Exception as e:
-                logger.debug("complete_symbol(%r): couldn't evaluate %r: %s: %s",
-                             fullname, pname, type(e).__name__, e)
-                return []
-        else:
-            try:
-                parent = load_symbol(pname, namespaces, autoimport=True, db=db,
-                                     autoimported=autoimported)
-            except LoadSymbolError as e2:
-                # Even after attempting auto-import, the symbol is still
-                # unavailable, or some other error occurred.  Nothing to complete.
-                e3 = getattr(e2, "__cause__", e2)
-                logger.debug("complete_symbol(%r): couldn't load symbol %r: %s: %s",
-                             fullname, pname, type(e3).__name__, e3)
-                return []
-        logger.debug("complete_symbol(%r): %s == %r", fullname, pname, parent)
-        results = set()
-        # Add current attribute members.
-        results.update(_list_members_for_completion(parent, ip))
-        # Is the parent a package/module?
-        if sys.modules.get(pname, Ellipsis) is parent and parent.__name__ == pname:
-            # Add known_imports entries from the database.
-            results.update(known.member_names.get(pname, []))
-            # Get the module handle.  Note that we use ModuleHandle() on the
-            # *name* of the module (``pname``) instead of the module instance
-            # (``parent``).  Using the module instance normally works, but
-            # breaks if the module hackily replaced itself with a pseudo
-            # module (e.g. https://github.com/josiahcarlson/mprop).
-            pmodule = ModuleHandle(pname)
-            # Add importable submodules.
-            results.update([m.name.parts[-1] for m in pmodule.submodules])
-        results = sorted([r for r in results if r.startswith(attrname)])
-        results = ["%s.%s" % (pname, r) for r in results]
-    else:
-        raise AssertionError
-    logger.debug("complete_symbol(%r) => %r", fullname, results)
-    return results
-=======
         results.update([str(m) for m in ModuleHandle.list()])
         assert all('.' not in r for r in results)
         return sorted([r for r in results])
->>>>>>> acd13e77
 
     def keys(self):
         return list(self) + self._potential_imports_list
