# pyflyby/test_cmdline.py

# License for THIS FILE ONLY: CC0 Public Domain Dedication
# http://creativecommons.org/publicdomain/zero/1.0/



from   io                       import BytesIO
import os
import pexpect
import subprocess
import sys
import tempfile
from   textwrap                 import dedent

from   pyflyby._cmdline         import _get_pyproj_toml_config
from   pyflyby._util            import CwdCtx, EnvVarCtx

import pytest

if sys.version_info < (3, 11):
    from tomli import loads
else:
    from tomllib import loads


PYFLYBY_HOME = os.path.dirname(os.path.dirname(os.path.realpath(__file__)))
BIN_DIR = os.path.join(PYFLYBY_HOME, "bin")


python = sys.executable

def pipe(command, stdin="", cwd=None, env=None):
    return subprocess.Popen(
        [python] + command,
        stdin=subprocess.PIPE,
        stdout=subprocess.PIPE,
        stderr=subprocess.STDOUT,
        cwd=cwd,
        env=env
    ).communicate(stdin.encode('utf-8'))[0].decode('utf-8').strip()


def test_tidy_imports_stdin_1():
    result = pipe([BIN_DIR+"/tidy-imports"], stdin="os, sys")
    expected = dedent('''
        [PYFLYBY] /dev/stdin: added 'import os'
        [PYFLYBY] /dev/stdin: added 'import sys'
        import os
        import sys

        os, sys
    ''').strip()
    assert result == expected


def test_tidy_imports_quiet_1():
    result = pipe([BIN_DIR+"/tidy-imports", "--quiet"], stdin="os, sys")
    expected = dedent('''
        import os
        import sys

        os, sys
    ''').strip()
    assert result == expected


def test_tidy_imports_log_level_1():
    with EnvVarCtx(PYFLYBY_LOG_LEVEL="WARNING"):
        result = pipe([BIN_DIR + "/tidy-imports"], stdin="os, sys")
        expected = dedent(
            """
            import os
            import sys

            os, sys
        """
        ).strip()
        assert result == expected


def test_tidy_imports_filename_action_print_1():
    with tempfile.NamedTemporaryFile(suffix=".py", mode="w+") as f:
        f.write(
            dedent(
                """
            # hello
            def foo():
                foo() + os + sys
        """
            ).lstrip()
        )
        f.flush()
        result = pipe([BIN_DIR + "/tidy-imports", f.name])
        expected = (
            dedent(
                """
            [PYFLYBY] {f.name}: added 'import os'
            [PYFLYBY] {f.name}: added 'import sys'
            # hello
            import os
            import sys

            def foo():
                foo() + os + sys
        """
            )
            .strip()
            .format(f=f)
        )
        assert result == expected


def test_unsafe_cwd():
    with tempfile.TemporaryDirectory() as d:
        from pathlib import Path

        p = Path(d)
        unsafe = p / "foo#bar" / "foo#qux"
        unsafe.mkdir(parents=True)
        result = pipe([BIN_DIR + "/py"], cwd=unsafe, stdin="os")
        assert "Unsafe" not in result
        assert result == "[PYFLYBY] import os"


def test_tidy_imports_filename_action_replace_1():
    with tempfile.NamedTemporaryFile(suffix=".py", delete=False, mode='w+') as f:
        f.write(dedent('''
            "hello"
            def foo():
                foo() + os + sys
            import a, b, c
            a, c
        ''').lstrip())
        name = f.name
    cmd_output = pipe([BIN_DIR+"/tidy-imports", "-r", name])
    expected_cmd_output = dedent('''
        [PYFLYBY] {f.name}: removed unused 'import b'
        [PYFLYBY] {f.name}: added 'import os'
        [PYFLYBY] {f.name}: added 'import sys'
        [PYFLYBY] {f.name}: *** modified ***
    ''').strip().format(f=f)
    assert cmd_output == expected_cmd_output
    with open(name) as f:
        result = f.read()
    expected_result = dedent('''
        "hello"
        import os
        import sys

        def foo():
            foo() + os + sys
        import a
        import c
        a, c
    ''').lstrip()
    assert result == expected_result
    os.unlink(name)


def test_tidy_imports_no_add_no_remove_1():
    input = dedent('''
        import a, b, c
        a, c, os, sys
    ''').lstrip()
    result = pipe([BIN_DIR+"/tidy-imports", "--no-add", "--no-remove"],
                  stdin=input)
    expected = dedent('''
        import a
        import b
        import c
        a, c, os, sys
    ''').strip()
    assert result == expected


def test_reformat_imports_1():
    input = dedent('''
        import zzt, megazeux
        from zzt import MEGAZEUX
        from ZZT import MEGAZEUX
        code()
        from megazeux import zzt
        from zzt import *
        import zzt as ZZT
        code() #x
        import zzt.zzt as zzt
        code()
        import zzt.foo as zzt
        code() #x
    ''').strip()
    result = pipe([BIN_DIR+"/reformat-imports"], stdin=input)
    expected = dedent('''
        from   ZZT                      import MEGAZEUX
        import megazeux
        import zzt
        code()
        from   megazeux                 import zzt
        import zzt as ZZT
        from   zzt                      import *
        code() #x
        from   zzt                      import zzt
        code()
        from   zzt                      import foo as zzt
        code() #x
    ''').strip()
    assert result == expected


def test_collect_imports_1():
    with tempfile.NamedTemporaryFile(suffix=".py", mode='w+') as f:
        f.write(dedent('''
            "hello"
            from m1.m2 import f3, f4
            def f5(): pass
            def f6(): pass
            from m3.m4 import f6, f4
            import m1.m3
            f6, f7, m5, m7
            from m7 import *
        ''').lstrip())
        f.flush()
        result = pipe([BIN_DIR+"/collect-imports", f.name])
        expected = dedent('''
            from   m1.m2                    import f3, f4
            import m1.m3
            from   m3.m4                    import f4, f6
            from   m7                       import *
        ''').strip()
        assert result == expected


def test_collect_imports_include_1():
    with tempfile.NamedTemporaryFile(suffix=".py", mode='w+') as f:
        f.write(dedent('''
            from m1.m2 import f3, f4
            from m3.m4 import f6, f4
            from m3.m5 import f7, f8
            import m1.m3
            from m7 import *
            from m1 import f9
            from .m1 import f5
            from m1x import f6
            import m1, m1y
        ''').lstrip())
        f.flush()
        result = pipe([BIN_DIR+"/collect-imports", f.name,
                       "--include=m1",
                       "--include=m3.m5"])
        expected = dedent('''
            import m1
            from   m1                       import f9
            from   m1.m2                    import f3, f4
            import m1.m3
            from   m3.m5                    import f7, f8
        ''').strip()
        assert result == expected


def test_collect_imports_include_dot_1():
    with tempfile.NamedTemporaryFile(suffix=".py", mode='w+') as f:
        f.write(dedent('''
            from m1.m2 import f3, f4
            from m3.m4 import f6, f4
            import m1.m3
            from m7 import *
            from m1 import f9
            from .m1 import f5
            from m1x import f6
        ''').lstrip())
        f.flush()
        result = pipe([BIN_DIR+"/collect-imports", f.name, "--include=."])
        expected = dedent('''
            from   .m1                      import f5
        ''').strip()
        assert result == expected


def test_collect_exports_1():
    result = pipe([BIN_DIR+"/collect-exports", "fractions"])
    if sys.version_info < (3,9):
        expected = dedent('''
            from   fractions                import Fraction, gcd
        ''').strip()
    else:
        expected = dedent('''
            from   fractions                import Fraction
        ''').strip()

    assert result == expected

def test_collect_exports_module_1():
    with tempfile.TemporaryDirectory() as d:
        os.mkdir(os.path.join(d, 'test_mod'))
        with open(os.path.join(d, 'test_mod', '__init__.py'), 'w') as f:
            f.write(dedent('''
                # test_mod/__init__.py

                from .submod import e

                _private = 0
                a = 1
                b = 2
                c = 3
                d = 4

                print("The test_mod code is being executed")

            ''').lstrip())
        with open(os.path.join(d, 'test_mod', 'submod.py'), 'w') as f:
            f.write(dedent('''
                # test_mod/submod.py

                e = 5
                f = 6
            ''').lstrip())

        env = os.environ.copy()
        env['PYTHONPATH'] = '.'
        result = pipe([BIN_DIR+"/collect-exports", 'test_mod'], cwd=d, env=env)
        # TODO: Make this work statically
        expected = dedent('''
            The test_mod code is being executed
            from   test_mod                 import a, b, c, d, e
        ''').strip()
        assert result == expected


def test_collect_exports_module_2():
    with tempfile.TemporaryDirectory() as d:
        os.mkdir(os.path.join(d, 'test_mod'))
        with open(os.path.join(d, 'test_mod', '__init__.py'), 'w') as f:
            f.write(dedent('''
                # test_mod/__init__.py

                __all__ = ['a', 'b', 'e']

                from .submod import e

                _private = 0
                a = 1
                b = 2
                c = 3
                d = 4

                print("The test_mod code is being executed")

            ''').lstrip())
        with open(os.path.join(d, 'test_mod', 'submod.py'), 'w') as f:
            f.write(dedent('''
                # test_mod/submod.py

                e = 5
                f = 6
            ''').lstrip())

        env = os.environ.copy()
        env['PYTHONPATH'] = '.'
        result = pipe([BIN_DIR+"/collect-exports", 'test_mod'], cwd=d, env=env)

        expected = dedent('''
            from   test_mod                 import a, b, e
        ''').strip()
        assert result == expected

def test_find_import_1():
    result = pipe([BIN_DIR+"/find-import", "np"])
    expected = 'import numpy as np'
    assert result == expected


def test_find_import_bad_1():
    result = pipe([BIN_DIR+"/find-import", "omg_unknown_4223496"])
    expected = "[PYFLYBY] Can't find import for 'omg_unknown_4223496'"
    assert result == expected


def test_py_eval_1():
    result = pipe([BIN_DIR+"/py", "-c", "b64decode('aGVsbG8=')"])
    expected = dedent("""
        [PYFLYBY] from base64 import b64decode
        [PYFLYBY] b64decode('aGVsbG8=')
        b'hello'
    """).strip()
    assert result == expected


def test_py_exec_1():
    result = pipe([BIN_DIR+"/py", "-c", "if 1: print(b64decode('aGVsbG8='))"])
    expected = dedent("""
        [PYFLYBY] from base64 import b64decode
        [PYFLYBY] if 1: print(b64decode('aGVsbG8='))
        b'hello'
    """).strip()
    assert result == expected


def test_py_name_1():
    result = pipe([BIN_DIR+"/py", "-c", "__name__"])
    expected = dedent("""
        [PYFLYBY] __name__
        '__main__'
    """).strip()
    assert result == expected


def test_py_argv_1():
    result = pipe([BIN_DIR+"/py", "-c", "sys.argv", "x", "y"])
    expected = dedent("""
       [PYFLYBY] import sys
       [PYFLYBY] sys.argv
       ['-c', 'x', 'y']
    """).strip()
    assert result == expected


def test_py_argv_2():
    result = pipe([BIN_DIR+"/py", "-c", "sys.argv", "--debug", "-x  x"])
    expected = dedent("""
        [PYFLYBY] import sys
        [PYFLYBY] sys.argv
        ['-c', '--debug', '-x  x']
    """).strip()
    assert result == expected


def test_py_file_1():
    with tempfile.NamedTemporaryFile(suffix=".py", mode='w+') as f:
        f.write('print(sys.argv)\n')
        f.flush()
        result = pipe([BIN_DIR+"/py", f.name, "a", "b"])
    expected = dedent("""
        [PYFLYBY] import sys
        [%r, 'a', 'b']
    """).strip() % (f.name,)
    assert result == expected


def test_tidy_imports_query_no_change_1():
    input = dedent('''
        from __future__ import absolute_import, division
        import x1

        x1
    ''')
    with tempfile.NamedTemporaryFile(suffix=".py", mode='w+') as f:
        f.write(input)
        f.flush()
        child = pexpect.spawn(python, [BIN_DIR+'/tidy-imports', f.name], timeout=5.0)
        child.logfile = BytesIO()
        # We expect no "Replace [y/N]" query, since nothing changed.
        child.expect(pexpect.EOF)
        with open(f.name) as f2:
            output = f2.read()
    proc_output = child.logfile.getvalue()
    assert proc_output == b""
    assert output == input


def test_tidy_imports_query_y_1():
    input = dedent('''
        from __future__ import absolute_import, division
        import x1, x2
        x1
    ''')
    with tempfile.NamedTemporaryFile(suffix=".py", mode='w+') as f:
        f.write(input)
        f.flush()
        child = pexpect.spawn(python, [BIN_DIR+'/tidy-imports', f.name], timeout=5.0)
        child.logfile = BytesIO()
        child.expect_exact(" [y/N]")
        child.send("y\n")
        child.expect(pexpect.EOF)
        with open(f.name) as f2:
            output = f2.read()
    proc_output = child.logfile.getvalue()
    assert b"[y/N] y" in proc_output
    expected = dedent("""
        from __future__ import absolute_import, division
        import x1
        x1
    """)
    assert output == expected


def test_tidy_imports_query_n_1():
    input = dedent('''
        from __future__ import absolute_import, division
        import x1, x2
        x1
    ''')
    with tempfile.NamedTemporaryFile(suffix=".py", mode='w+') as f:
        f.write(input)
        f.flush()
        child = pexpect.spawn(python, [BIN_DIR+'/tidy-imports', f.name], timeout=5.0)
        child.logfile = BytesIO()
        child.expect_exact(" [y/N]")
        child.send("n\n")
        child.expect(pexpect.EOF)
        with open(f.name) as f2:
            output = f2.read()
    proc_output = child.logfile.getvalue()
    assert b"[y/N] n" in proc_output
    assert output == input


def test_tidy_imports_query_junk_1():
    input = dedent('''
        from __future__ import absolute_import, division
        import x1, x2
        x1
    ''')
    with tempfile.NamedTemporaryFile(suffix=".py", mode='w+') as f:
        f.write(input)
        f.flush()
        child = pexpect.spawn(python, [BIN_DIR+'/tidy-imports', f.name], timeout=5.0)
        child.logfile = BytesIO()
        child.expect_exact(" [y/N]")
        child.send("zxcv\n")
        child.expect(pexpect.EOF)
        with open(f.name) as f2:
            output = f2.read()
    proc_output = child.logfile.getvalue()
    assert b"[y/N] zxcv" in proc_output
    assert b"Aborted" in proc_output
    assert output == input


def test_tidy_imports_symlinks_default():
    input = dedent('''
        import x
    ''')
    with tempfile.NamedTemporaryFile(suffix=".py", mode='w+') as f:
        f.write(input)
        f.flush()
        head, tail = os.path.split(f.name)
        symlink_name = os.path.join(head, 'symlink-' + tail)
        os.symlink(f.name, symlink_name)
        child = pexpect.spawn(python, [BIN_DIR+'/tidy-imports', symlink_name], timeout=5.0)
        child.logfile = BytesIO()
        # child.expect_exact(" [y/N]")
        # child.send("n\n")
        child.expect(pexpect.EOF)
        assert not os.path.islink(f.name)
        assert os.path.islink(symlink_name)
        with open(f.name) as f2:
            output = f2.read()
        with open(symlink_name) as f2:
            symlink_output = f2.read()

    proc_output = child.logfile.getvalue()
    assert b"Error: %s appears to be a symlink" % symlink_name.encode("utf-8") in proc_output
    assert output == input
    assert symlink_output == input


def test_tidy_imports_symlinks_error():
    input = dedent('''
        import x
    ''')
    with tempfile.NamedTemporaryFile(suffix=".py", mode='w+') as f:
        f.write(input)
        f.flush()
        head, tail = os.path.split(f.name)
        symlink_name = os.path.join(head, 'symlink-' + tail)
        os.symlink(f.name, symlink_name)
        child = pexpect.spawn(python, [BIN_DIR+'/tidy-imports', '--symlinks=error', symlink_name], timeout=5.0)
        child.logfile = BytesIO()
        # child.expect_exact(" [y/N]")
        # child.send("n\n")
        child.expect(pexpect.EOF)
        assert not os.path.islink(f.name)
        assert os.path.islink(symlink_name)
        with open(f.name) as f2:
            output = f2.read()
        with open(symlink_name) as f2:
            symlink_output = f2.read()

    proc_output = child.logfile.getvalue()
    assert b"Error: %s appears to be a symlink" % symlink_name.encode("utf-8") in proc_output
    assert output == input
    assert symlink_output == input

def test_tidy_imports_symlinks_follow():
    input = dedent('''
        import x
    ''')
    with tempfile.NamedTemporaryFile(suffix=".py", mode='w+') as f:
        f.write(input)
        f.flush()
        head, tail = os.path.split(f.name)
        symlink_name = os.path.join(head, 'symlink-' + tail)
        os.symlink(f.name, symlink_name)
        child = pexpect.spawn(python, [BIN_DIR+'/tidy-imports', '--symlinks=follow', symlink_name], timeout=5.0)
        child.logfile = BytesIO()
        child.expect_exact(" [y/N]")
        child.send("y\n")
        child.expect(pexpect.EOF)
        assert not os.path.islink(f.name)
        assert os.path.islink(symlink_name)
        with open(f.name) as f2:
            output = f2.read()
        with open(symlink_name) as f2:
            symlink_output = f2.read()

    proc_output = child.logfile.getvalue()
    assert b"Following symlink %s" % symlink_name.encode("utf-8") in proc_output
    assert 'import x' not in output
    assert 'import x' not in symlink_output

def test_tidy_imports_symlinks_skip():
    input = dedent('''
        import x
    ''')
    with tempfile.NamedTemporaryFile(suffix=".py", mode='w+') as f:
        f.write(input)
        f.flush()
        head, tail = os.path.split(f.name)
        symlink_name = os.path.join(head, 'symlink-' + tail)
        os.symlink(f.name, symlink_name)
        child = pexpect.spawn(python, [BIN_DIR+'/tidy-imports', '--symlinks=skip',
                                                        symlink_name], timeout=5.0)
        child.logfile = BytesIO()
        # child.expect_exact(" [y/N]")
        # child.send("n\n")
        child.expect(pexpect.EOF)
        assert not os.path.islink(f.name)
        assert os.path.islink(symlink_name)
        with open(f.name) as f2:
            output = f2.read()
        with open(symlink_name) as f2:
            symlink_output = f2.read()

    proc_output = child.logfile.getvalue()
    assert b"Skipping symlink %s" % symlink_name.encode("utf-8") in proc_output
    assert output == input
    assert symlink_output == input

def test_tidy_imports_symlinks_replace():
    input = dedent('''
        import x
    ''')
    with tempfile.NamedTemporaryFile(suffix=".py", mode='w+') as f:
        f.write(input)
        f.flush()
        head, tail = os.path.split(f.name)
        symlink_name = os.path.join(head, 'symlink-' + tail)
        os.symlink(f.name, symlink_name)
        child = pexpect.spawn(python, [BIN_DIR+'/tidy-imports', '--symlink=replace', symlink_name], timeout=5.0)
        child.logfile = BytesIO()
        child.expect_exact(" [y/N]")
        child.send("y\n")
        child.expect(pexpect.EOF)
        assert not os.path.islink(f.name)
        assert not os.path.islink(symlink_name)
        with open(f.name) as f2:
            output = f2.read()
        with open(symlink_name) as f2:
            symlink_output = f2.read()

    proc_output = child.logfile.getvalue()
    assert b"Replacing symlink %s" % symlink_name.encode("utf-8") in proc_output
    assert output == input
    assert 'import x' not in symlink_output

def test_tidy_imports_symlinks_bad_argument():
    input = dedent('''
        import x
    ''')
    with tempfile.NamedTemporaryFile(suffix=".py", mode='w+') as f:
        f.write(input)
        f.flush()
        head, tail = os.path.split(f.name)
        symlink_name = os.path.join(head, 'symlink-' + tail)
        os.symlink(f.name, symlink_name)
        child = pexpect.spawn(python, [BIN_DIR+'/tidy-imports', '--symlinks=bad', symlink_name], timeout=5.0)
        child.logfile = BytesIO()
        # child.expect_exact(" [y/N]")
        # child.send("n\n")
        child.expect(pexpect.EOF)
        assert not os.path.islink(f.name)
        assert os.path.islink(symlink_name)
        with open(f.name) as f2:
            output = f2.read()
        with open(symlink_name) as f2:
            symlink_output = f2.read()

    proc_output = child.logfile.getvalue()
    assert b"error: --symlinks must be one of" in proc_output
    assert output == input
    assert symlink_output == input


def test_debug_filetype_with_py():
    with tempfile.NamedTemporaryFile(suffix=".py", mode='w+') as f:
        f.write(dedent("""
            sys.argv
        """).lstrip())
        f.flush()
        command = [BIN_DIR+"/py", "--debug", f.name]

        output_result = b""
        child = pexpect.spawn(' '.join(command), timeout=5)
        child.expect('ipdb>')
        output_result += child.before
        child.sendline('c')
        output_result += child.before
        child.expect(pexpect.EOF)
        output_result += child.before

        expected = "Entering debugger.  Use 'n' to step, 'c' to run, 'q' to stop."
        assert expected in output_result.decode()


@pytest.mark.skip(reason='disable sorting for time being until 287 fixed')
def test_tidy_imports_sorting():
    with tempfile.NamedTemporaryFile(suffix=".py", mode="w+") as f:
        f.write(
            dedent(
                """
            from very_very_very_long_named_package.very_long_named_module \
                                import(small_class, very_large_named_class as small_name)
            import numpy

            from pkg1.mod1 import foo
            from pkg1.mod2 import bar
            from pkg2 import baz
            import yy

            from pkg1.mod1 import foo2
            from pkg1.mod3 import quux
            from pkg2 import baar
            import sympy
            import zz


            zz.foo()
            bar()
            quux()
            foo2()
            yy.f()
            bar()
            foo()
            numpy.arange()
            baz
            baar
            sympy
            small_class
            small_name
        """
            ).lstrip()
        )
        f.flush()
        result = pipe([BIN_DIR + "/tidy-imports", f.name])
        expected = (
            dedent(
                """
            import numpy

            from   pkg1.mod1                import foo, foo2
            from   pkg1.mod2                import bar
            from   pkg1.mod3                import quux

            from   pkg2                     import baar, baz
            import sympy
            from   very_very_very_long_named_package.very_long_named_module \\
                                            import (small_class,
                                                    very_large_named_class as small_name)
            import yy
            import zz

            zz.foo()
            bar()
            quux()
            foo2()
            yy.f()
            bar()
            foo()
            numpy.arange()
            baz
            baar
            sympy
            small_class
            small_name
        """
            )
            .strip()
            .format(f=f)
        )
        assert result == expected


def test_tidy_imports_forward_references():
    with tempfile.TemporaryDirectory() as temp_dir:
        foo = os.path.join(temp_dir, "foo.py")
        with open(foo, "w") as foo_fp:
            foo_fp.write(
                dedent(
                    """
                from __future__ import annotations

                class A:
                    param1: str
                    param2: B


                class B:
                    param1: str
            """
                ).lstrip()
            )
            foo_fp.flush()

        dot_pyflyby = os.path.join(temp_dir, ".pyflyby")
        with open(dot_pyflyby, "w") as dot_pyflyby_fp:
            dot_pyflyby_fp.write(
                dedent(
                    """
                from foo import A, B
            """
                ).lstrip()
            )
            dot_pyflyby_fp.flush()
        with CwdCtx(temp_dir):
            result = pipe(
                [BIN_DIR + "/tidy-imports", foo_fp.name],
                env={"PYFLYBY_PATH": dot_pyflyby},
            )

            expected = dedent(
                """
                from __future__ import annotations

                class A:
                    param1: str
                    param2: B


                class B:
                    param1: str
            """
            ).strip()
        assert result == expected


@pytest.mark.parametrize(
    "pyproject_text",
    [
        r'''[tool.tox.env_run_base]
commands = [["{tox_root}{/}run_pytest.py", {replace = "posargs", default = ["-cvv"], extend = true}]]''',
        r'''[build-system]
requires = ["setuptools >= 61.0"]
build-backend = "setuptools.build_meta"

[tool.mypy]
files = ['lib']
#warn_incomplete_stub = false
warn_unused_configs = true
#ignore_missing_imports = true
follow_imports = 'silent'
# disallow_untyped_defs = true
# ignore_errors = false
# ignore_missing_imports = false
# disallow_untyped_calls = true
# disallow_incomplete_defs = true
# check_untyped_defs = true
# disallow_untyped_decorators = true
warn_redundant_casts = true
exclude = '(?x)(_dbg\.py|_py\.py)'

[[tool.mypy.overrides]]
module = [
    "pyflyby._docxref",
    "pyflyby._interactive",
]
ignore_errors = true
'''
    ]
)
def test_tidy_imports_toml(tmp_path, pyproject_text):
    """Test that tidy-imports works with a pyproject.toml that has mixed array types."""
    with open(tmp_path / "pyproject.toml", 'w') as f:
        f.write(pyproject_text)

    result = pipe([BIN_DIR+"/tidy-imports", "--quiet"], stdin="os, sys", cwd=tmp_path)
    expected = dedent('''
        import os
        import sys

        os, sys
    ''').strip()
    assert result == expected


@pytest.mark.parametrize(
    "pyproject_text",
    [
        r'''[tool.tox.env_run_base]
commands = [["{tox_root}{/}run_pytest.py", {replace = "posargs", default = ["-cvv"], extend = true}]]''',
        r'''[build-system]
requires = ["setuptools >= 61.0"]
build-backend = "setuptools.build_meta"

[tool.mypy]
files = ['lib']
#warn_incomplete_stub = false
warn_unused_configs = true
#ignore_missing_imports = true
follow_imports = 'silent'
# disallow_untyped_defs = true
# ignore_errors = false
# ignore_missing_imports = false
# disallow_untyped_calls = true
# disallow_incomplete_defs = true
# check_untyped_defs = true
# disallow_untyped_decorators = true
warn_redundant_casts = true
exclude = '(?x)(_dbg\.py|_py\.py)'

[[tool.mypy.overrides]]
module = [
    "pyflyby._docxref",
    "pyflyby._interactive",
]
ignore_errors = true
'''
    ]
)
def test_load_pyproject_toml(tmp_path, pyproject_text):
    """Test that a pyproject.toml that has mixed array types can be loaded."""
    with open(tmp_path / "pyproject.toml", 'w') as f:
        f.write(pyproject_text)

    os.chdir(tmp_path)
    assert _get_pyproj_toml_config() == loads(pyproject_text)


def test_load_no_pyproject_toml(tmp_path):
    """Test that a directory without a pyproject.toml is correctly handled."""
    os.chdir(tmp_path)
    assert _get_pyproj_toml_config() is None

<<<<<<< HEAD
def test_tidy_imports_exclude_pyproject(tmp_path):
    """Test that a pyproject.toml can be used to exclude files for tidy-imports."""
    with open(tmp_path / "pyproject.toml", 'w') as f:
        f.write(
            dedent(
                """
                [tool.pyflyby.tidy-imports]
                exclude = [
                    'foo.py',
                    'bar/*.py',
                ]
                """
            )
        )

    (tmp_path / "bar").mkdir()
    (tmp_path / "baz" / "blah").mkdir(parents=True)

    txt = dedent(
        """
        # hello
        def foo():
            foo() + os + sys
        """
    )
    for path in [
        tmp_path / "foo.py",
        tmp_path / "what.py",
        tmp_path / "bar" / "foo2.py",
        tmp_path / "baz" / "foo3.py",
    ]:
        with open(path, "w") as f:
            f.write(txt)

    child = pexpect.spawn(
        python,
        [BIN_DIR+'/tidy-imports', './'],
        timeout=5.0,
        cwd=tmp_path,
        logfile=BytesIO()
    )
    child.expect_exact("baz/foo3.py? [y/N]")
    child.send("y\n")
    child.expect_exact("what.py? [y/N]")
    child.send("y\n")
    child.expect(pexpect.EOF)

    # Check that the tidy-imports output has log messages about exclusion patterns
    output = child.logfile.getvalue().decode()
    assert "bar/foo2.py matches exclusion pattern: bar/*.py" in output
    assert "foo.py matches exclusion pattern: foo.py" in output

    # Check that the two modified files have imports
    with open(tmp_path / "baz" / "foo3.py") as f:
        foo3 = f.read()

    with open(tmp_path / "what.py") as f:
        what = f.read()

    expected = dedent(
        """
        # hello
        import os
        import sys

        def foo():
            foo() + os + sys
        """
    )
    assert foo3 == expected
    assert what == expected

    # Check that the two unmodified files don't have imports
    with open(tmp_path / "foo.py") as f:
        foo = f.read()

    with open(tmp_path / "bar" / "foo2.py") as f:
        foo2 = f.read()

    assert foo == txt
    assert foo2 == txt


def test_tidy_imports_exclude_arg(tmp_path):
    """Test that a command line arg can be used to exclude files for tidy-imports."""
    (tmp_path / "bar").mkdir()
    (tmp_path / "baz" / "blah").mkdir(parents=True)

    txt = dedent(
        """
        # hello
        def foo():
            foo() + os + sys
        """
    )
    for path in [
        tmp_path / "foo.py",
        tmp_path / "what.py",
        tmp_path / "bar" / "foo2.py",
        tmp_path / "baz" / "foo3.py",
    ]:
        with open(path, "w") as f:
            f.write(txt)

    child = pexpect.spawn(
        python,
        [
            BIN_DIR + "/tidy-imports",
            "./",
            "--exclude",
            "foo.py",
            "--exclude",
            "bar/*.py",
        ],
=======

def test_pyproject_unaligned(tmp_path):
    """Test that having an unaligned option in pyproject.toml works as intended."""
    with open(tmp_path / 'pyproject.toml', 'w') as f:
        f.write(
            dedent(
                """
                [tool.pyflyby]
                remove_unused = false
                add_mandatory = false
                unaligned = true
                """
            )
        )

    with open(tmp_path / "foo.py", 'w') as f:
        f.write(
            dedent(
                """
                from math import pi
                import numpy
                from os import open
                import pandas
                from urllib import request
                """
            )
        )

    child = pexpect.spawn(
        python,
        [BIN_DIR + "/tidy-imports", "./"],
        timeout=5.0,
        cwd=tmp_path,
        logfile=BytesIO(),
    )
    child.expect_exact("foo.py? [y/N]")
    child.send("y\n")
    child.expect(pexpect.EOF)

    with open(tmp_path / "foo.py") as f:
        assert f.read() == dedent(
            """
            import numpy
            import pandas
            from math import pi
            from os import open
            from urllib import request
            """
        )


def test_no_unaligned(tmp_path):
    """Test that not having an unaligned option in pyproject.toml works as intended."""
    with open(tmp_path / 'pyproject.toml', 'w') as f:
        f.write(
            dedent(
                """
                [tool.pyflyby]
                remove_unused = false
                add_mandatory = false
                """
            )
        )

    with open(tmp_path / "foo.py", 'w') as f:
        f.write(
            dedent(
                """
                from math import pi
                import numpy
                from os import open
                import pandas
                from urllib import request
                """
            )
        )

    child = pexpect.spawn(
        python,
        [BIN_DIR + "/tidy-imports", "./"],
>>>>>>> 70baed2d
        timeout=5.0,
        cwd=tmp_path,
        logfile=BytesIO(),
    )
<<<<<<< HEAD
    child.expect_exact("baz/foo3.py? [y/N]")
    child.send("y\n")
    child.expect_exact("what.py? [y/N]")
    child.send("y\n")
    child.expect(pexpect.EOF)

    # Check that the tidy-imports output has log messages about exclusion patterns
    output = child.logfile.getvalue().decode()
    assert "bar/foo2.py matches exclusion pattern: bar/*.py" in output
    assert "foo.py matches exclusion pattern: foo.py" in output

    # Check that the two modified files have imports
    with open(tmp_path / "baz" / "foo3.py") as f:
        foo3 = f.read()

    with open(tmp_path / "what.py") as f:
        what = f.read()

    expected = dedent(
        """
        # hello
        import os
        import sys

        def foo():
            foo() + os + sys
        """
    )
    assert foo3 == expected
    assert what == expected

    # Check that the two unmodified files don't have imports
    with open(tmp_path / "foo.py") as f:
        foo = f.read()

    with open(tmp_path / "bar" / "foo2.py") as f:
        foo2 = f.read()

    assert foo == txt
    assert foo2 == txt
=======
    child.expect_exact("foo.py? [y/N]")
    child.send("y\n")
    child.expect(pexpect.EOF)

    with open(tmp_path / "foo.py") as f:
        assert f.read() == dedent(
            """
            from   math                     import pi
            import numpy
            from   os                       import open
            import pandas
            from   urllib                   import request
            """
        )
>>>>>>> 70baed2d
<|MERGE_RESOLUTION|>--- conflicted
+++ resolved
@@ -940,7 +940,106 @@
     os.chdir(tmp_path)
     assert _get_pyproj_toml_config() is None
 
-<<<<<<< HEAD
+
+def test_pyproject_unaligned(tmp_path):
+    """Test that having an unaligned option in pyproject.toml works as intended."""
+    with open(tmp_path / 'pyproject.toml', 'w') as f:
+        f.write(
+            dedent(
+                """
+                [tool.pyflyby]
+                remove_unused = false
+                add_mandatory = false
+                unaligned = true
+                """
+            )
+        )
+
+    with open(tmp_path / "foo.py", 'w') as f:
+        f.write(
+            dedent(
+                """
+                from math import pi
+                import numpy
+                from os import open
+                import pandas
+                from urllib import request
+                """
+            )
+        )
+
+    child = pexpect.spawn(
+        python,
+        [BIN_DIR + "/tidy-imports", "./"],
+        timeout=5.0,
+        cwd=tmp_path,
+        logfile=BytesIO(),
+    )
+    child.expect_exact("foo.py? [y/N]")
+    child.send("y\n")
+    child.expect(pexpect.EOF)
+
+    with open(tmp_path / "foo.py") as f:
+        assert f.read() == dedent(
+            """
+            import numpy
+            import pandas
+            from math import pi
+            from os import open
+            from urllib import request
+            """
+        )
+
+
+def test_no_unaligned(tmp_path):
+    """Test that not having an unaligned option in pyproject.toml works as intended."""
+    with open(tmp_path / 'pyproject.toml', 'w') as f:
+        f.write(
+            dedent(
+                """
+                [tool.pyflyby]
+                remove_unused = false
+                add_mandatory = false
+                """
+            )
+        )
+
+    with open(tmp_path / "foo.py", 'w') as f:
+        f.write(
+            dedent(
+                """
+                from math import pi
+                import numpy
+                from os import open
+                import pandas
+                from urllib import request
+                """
+            )
+        )
+
+    child = pexpect.spawn(
+        python,
+        [BIN_DIR + "/tidy-imports", "./"],
+        timeout=5.0,
+        cwd=tmp_path,
+        logfile=BytesIO(),
+    )
+    child.expect_exact("foo.py? [y/N]")
+    child.send("y\n")
+    child.expect(pexpect.EOF)
+
+    with open(tmp_path / "foo.py") as f:
+        assert f.read() == dedent(
+            """
+            from   math                     import pi
+            import numpy
+            from   os                       import open
+            import pandas
+            from   urllib                   import request
+            """
+        )
+
+
 def test_tidy_imports_exclude_pyproject(tmp_path):
     """Test that a pyproject.toml can be used to exclude files for tidy-imports."""
     with open(tmp_path / "pyproject.toml", 'w') as f:
@@ -1055,93 +1154,10 @@
             "--exclude",
             "bar/*.py",
         ],
-=======
-
-def test_pyproject_unaligned(tmp_path):
-    """Test that having an unaligned option in pyproject.toml works as intended."""
-    with open(tmp_path / 'pyproject.toml', 'w') as f:
-        f.write(
-            dedent(
-                """
-                [tool.pyflyby]
-                remove_unused = false
-                add_mandatory = false
-                unaligned = true
-                """
-            )
-        )
-
-    with open(tmp_path / "foo.py", 'w') as f:
-        f.write(
-            dedent(
-                """
-                from math import pi
-                import numpy
-                from os import open
-                import pandas
-                from urllib import request
-                """
-            )
-        )
-
-    child = pexpect.spawn(
-        python,
-        [BIN_DIR + "/tidy-imports", "./"],
         timeout=5.0,
         cwd=tmp_path,
         logfile=BytesIO(),
     )
-    child.expect_exact("foo.py? [y/N]")
-    child.send("y\n")
-    child.expect(pexpect.EOF)
-
-    with open(tmp_path / "foo.py") as f:
-        assert f.read() == dedent(
-            """
-            import numpy
-            import pandas
-            from math import pi
-            from os import open
-            from urllib import request
-            """
-        )
-
-
-def test_no_unaligned(tmp_path):
-    """Test that not having an unaligned option in pyproject.toml works as intended."""
-    with open(tmp_path / 'pyproject.toml', 'w') as f:
-        f.write(
-            dedent(
-                """
-                [tool.pyflyby]
-                remove_unused = false
-                add_mandatory = false
-                """
-            )
-        )
-
-    with open(tmp_path / "foo.py", 'w') as f:
-        f.write(
-            dedent(
-                """
-                from math import pi
-                import numpy
-                from os import open
-                import pandas
-                from urllib import request
-                """
-            )
-        )
-
-    child = pexpect.spawn(
-        python,
-        [BIN_DIR + "/tidy-imports", "./"],
->>>>>>> 70baed2d
-        timeout=5.0,
-        cwd=tmp_path,
-        logfile=BytesIO(),
-    )
-<<<<<<< HEAD
     child.expect_exact("baz/foo3.py? [y/N]")
     child.send("y\n")
     child.expect_exact("what.py? [y/N]")
@@ -1181,20 +1197,4 @@
         foo2 = f.read()
 
     assert foo == txt
-    assert foo2 == txt
-=======
-    child.expect_exact("foo.py? [y/N]")
-    child.send("y\n")
-    child.expect(pexpect.EOF)
-
-    with open(tmp_path / "foo.py") as f:
-        assert f.read() == dedent(
-            """
-            from   math                     import pi
-            import numpy
-            from   os                       import open
-            import pandas
-            from   urllib                   import request
-            """
-        )
->>>>>>> 70baed2d
+    assert foo2 == txt