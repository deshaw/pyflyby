language: python

env:
  global:
    # Doctr deploy key for pyflyby/pyflyby
    - secure: "rT3KNEN4zfVPtQstm6LpAa+maL6YBG2FDAKQg7UIAMZLNLQp/lQKF3X1LRAACIGU925KYSLYW/4Ly1YqddK137sgw62tndCb2Llx2v3gNa9Ew4GxG5b7Z2Ase5lu4t69AP/ka5mFhpTZJ4MBJoPvw7iw/Vom9jUoypxLhy/+EvCmGwX/HeYbrjEPhyYPIrREH5wLXHru/XMVI0qaqWviIab0CCvqEWehRqHs1k6CoS5hPeBTJnIJzqa34Xl3O88ECwMFnpg5ap9+02hDV1vfMxJehghynHWG2feyTxjGLtcmQMrLFXQDsLtQUq6DIjKDWMrjGpgj1Jb5HnYa8Kn+FBBmZd9QnVtFCIsW/hEPdyVkiYNYysFqHSI1Mfr/Lnhy1irP2vLi/YfJ82GV5k9a8FTy/IlbwEbmXsrCESEN/GGqUrTP+FvbXRBG767ykZ7gnRNKNbITVoQn/loenzh+8bkVR9luhalUBI7n/i2ayhV9iWeg8ZacOcj+4nwJJbJMZgLlFJMjs86ZWcUpjMWZB2ZaDRSKD9LGMfiJ8AzH/lsMK797ytPWLUX3ah2utEbLLBTRv2Kaj24Dj0LbHk/ZvlVl8Ut6TRs2uy5LIq3bHW9x58VU2PVhrf5B6M6XUhkzH/zFszEipgWobZRZys+h4FZb1d7pg1bqnl9R9L82Q38="

sudo: false
python:
  - 2.7

matrix:
  include:
    - python: 2.7
    - python: 3.7
      dist: xenial
      sudo: true

install:
  - set -e
  - pip install -U pip
  - pip install sphinx sphinx_rtd_theme sphinx-autodoc-typehints
  # Install prompt-toolkit from git until a release is made with
  # PROMPT_TOOLKIT_NO_CPR environment variable support.
  # Install jupyter_console from
  # https://github.com/jupyter/jupyter_console/pull/187 until it is included
  # in a release.
  # Install ipykernel from master until a version after 5.1.2 is released.
  - if [[ "$TRAVIS_PYTHON_VERSION" == "2.7" ]]; then
        pip install -U "pexpect>=3.3" pyflakes pytest epydoc rlipython requests jupyter flaky flake8;
    else
        pip install -U git+https://github.com/asmeurer/jupyter_console@display_completions;
        pip install -U "pexpect>=3.3" pyflakes pytest rlipython requests jupyter flaky flake8;
    fi
  - pip list

script:
<<<<<<< HEAD
  - set -x
  - set -e
=======
  # - set -x
>>>>>>> a0cad0a8
  - shopt -s extglob globstar
  # pyflakes all files except for known_imports/*, etc/*, and __init__.py,
  # which are all unused imports. We use flake8 so we can use noqa if
  # necessary.
  - flake8 --exclude known_imports,etc,__init__.py --select=F
  # Test for invalid escape sequences (will be syntax errors in a future
  # Python version)
  - python -We:invalid -m compileall -f -q lib/ etc/;
  - export DEBUG_TEST_PYFLYBY=1
<<<<<<< HEAD
  - pytest --doctest-modules lib tests
  - |
    if [ "$TRAVIS_PYTHON_VERSION" = "3.7" ]; then
        cd doc;
        make html;
        pip install doctr;
        doctr deploy .;
    fi
=======
  - pytest -v --doctest-modules lib tests
  # Smoke test tidy-imports on the codebase. This only fails if there is an
  # exception from a bug, but we could also make it fail if there are imports
  # that need to be tidied.
  - ./bin/tidy-imports -d lib/python/ tests/
>>>>>>> a0cad0a8
<|MERGE_RESOLUTION|>--- conflicted
+++ resolved
@@ -35,12 +35,8 @@
   - pip list
 
 script:
-<<<<<<< HEAD
-  - set -x
+  # - set -x
   - set -e
-=======
-  # - set -x
->>>>>>> a0cad0a8
   - shopt -s extglob globstar
   # pyflakes all files except for known_imports/*, etc/*, and __init__.py,
   # which are all unused imports. We use flake8 so we can use noqa if
@@ -50,19 +46,15 @@
   # Python version)
   - python -We:invalid -m compileall -f -q lib/ etc/;
   - export DEBUG_TEST_PYFLYBY=1
-<<<<<<< HEAD
   - pytest --doctest-modules lib tests
+  # Smoke test tidy-imports on the codebase. This only fails if there is an
+  # exception from a bug, but we could also make it fail if there are imports
+  # that need to be tidied.
+  - ./bin/tidy-imports -d lib/python/ tests/
   - |
     if [ "$TRAVIS_PYTHON_VERSION" = "3.7" ]; then
         cd doc;
         make html;
         pip install doctr;
         doctr deploy .;
-    fi
-=======
-  - pytest -v --doctest-modules lib tests
-  # Smoke test tidy-imports on the codebase. This only fails if there is an
-  # exception from a bug, but we could also make it fail if there are imports
-  # that need to be tidied.
-  - ./bin/tidy-imports -d lib/python/ tests/
->>>>>>> a0cad0a8
+    fi